from gnomad.resources.resource_utils import TableResource, VersionedTableResource

from gnomad_qc.v3.resources.constants import CURRENT_RELEASE, RELEASES


def _annotations_root(version: str = CURRENT_RELEASE) -> str:
    """
    Get root path to the variant annotation files

    :param version: Version of annotation path to return
    :return: root path of the variant annotation files
    """
    return f"gs://gnomad/annotations/hail-0.2/ht/genomes_v{version}"


def get_info(split: bool = True) -> VersionedTableResource:
    """
    Gets the gnomAD v3 info TableResource

    :param version: Version of annotation path to return
    :param split: Whether to return the split or multi-allelic version of the resource
    :return: gnomAD v3 info VersionedTableResource
    """

    return VersionedTableResource(
        CURRENT_RELEASE,
        {
            release: TableResource(
                path="{}/gnomad_genomes_v{}_info{}.ht".format(
                    _annotations_root(release), release, ".split" if split else ""
                )
            )
            for release in RELEASES
        },
    )


<<<<<<< HEAD
def get_vqsr_filters(
    model_id: str,
    split: bool = True,
    finalized: bool = False,
=======
def get_filters(
    model_id: str, split: bool = True, finalized: bool = False,
>>>>>>> e21e24c2
) -> VersionedTableResource:
    """
    Gets the specified filtering annotation resource.

    :param model_id: Filtering model id
    :param split: Split or multi-allelic version of the filtering file
    :param finalized: Whether to return the raw VQSR table or the finalized VQSR table representing determined cutoffs
    :return: VQSR filtering annotation file
    """
    return VersionedTableResource(
        CURRENT_RELEASE,
        {
            release: TableResource(
                "{}/filtering/{}{}{}.ht".format(
                    _annotations_root(release),
                    model_id,
                    ".finalized" if finalized else "",
                    ".split" if split else "",
                )
            )
            for release in RELEASES
        },
    )


def info_vcf_path(version: str = CURRENT_RELEASE) -> str:
    """
    Path to sites VCF (input information for running VQSR)

    :param version: Version of annotation path to return
    :return: String for the path to the info VCF
    """
    return f"{_annotations_root(version)}/gnomad_genomes_v{version}_info.vcf.bgz"


last_END_position = VersionedTableResource(
    CURRENT_RELEASE,
    {
        release: TableResource(
            f"{_annotations_root(release)}/gnomad_genomes_v{release}_last_END_positions.ht"
        )
        for release in RELEASES
    },
)

freq = VersionedTableResource(
    CURRENT_RELEASE,
    {
        release: TableResource(
            f"{_annotations_root(release)}/gnomad_genomes_v{release}.frequencies.ht"
        )
        for release in RELEASES
    },
)

qual_hist = VersionedTableResource(
    CURRENT_RELEASE,
    {
        release: TableResource(
            f"{_annotations_root(release)}/gnomad_genomes_v{release}.qual_hists.ht"
        )
        for release in RELEASES
    },
)

vep = VersionedTableResource(
    CURRENT_RELEASE,
    {
        release: TableResource(
            f"{_annotations_root(release)}/gnomad_genomes_v{release}_vep.ht"
        )
        for release in RELEASES
    },
)

qc_ac = VersionedTableResource(
    CURRENT_RELEASE,
    {
        release: TableResource(f"{_annotations_root(release)}/gnomad_genomes_qc_ac.ht")
        for release in RELEASES
    },
)

fam_stats = VersionedTableResource(
    CURRENT_RELEASE,
    {
        release: TableResource(
            f"{_annotations_root(release)}/gnomad_genomes_qc_fam_stats.ht"
        )
        for release in RELEASES
    },
)

allele_data = VersionedTableResource(
    CURRENT_RELEASE,
    {
        release: TableResource(
            f"{_annotations_root(release)}/gnomad_genomes_qc_allele_data.ht"
        )
        for release in RELEASES
    },
)

analyst_annotations = VersionedTableResource(
    CURRENT_RELEASE,
    {
        release: TableResource(
            f"{_annotations_root(release)}/gnomad_genomes_v{release}_in_silico_predictors.ht"
        )
        for release in RELEASES
        if release != "3.0"
    },
)<|MERGE_RESOLUTION|>--- conflicted
+++ resolved
@@ -35,15 +35,8 @@
     )
 
 
-<<<<<<< HEAD
-def get_vqsr_filters(
-    model_id: str,
-    split: bool = True,
-    finalized: bool = False,
-=======
 def get_filters(
     model_id: str, split: bool = True, finalized: bool = False,
->>>>>>> e21e24c2
 ) -> VersionedTableResource:
     """
     Gets the specified filtering annotation resource.
