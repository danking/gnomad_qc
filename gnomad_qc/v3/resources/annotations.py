--- conflicted
+++ resolved
@@ -1,11 +1,8 @@
-<<<<<<< HEAD
+from gnomad.resources.resource_utils import TableResource, VersionedTableResource
 from typing import Optional
 
 from gnomad.resources.resource_utils import (TableResource,
                                              VersionedTableResource)
-=======
-from gnomad.resources.resource_utils import TableResource, VersionedTableResource
->>>>>>> a1524677
 
 from gnomad_qc.v3.resources.constants import CURRENT_RELEASE, RELEASES
 
@@ -42,7 +39,7 @@
     )
 
 
-def get_filters(
+def get_vqsr_filters(
     model_id: str, split: bool = True, finalized: bool = False,
 ) -> VersionedTableResource:
     """
@@ -147,7 +144,6 @@
     },
 )
 
-<<<<<<< HEAD
 def get_freq(version: str = CURRENT_RELEASE, subset: Optional[str] = None) -> VersionedTableResource:
     """
     :return:
@@ -166,7 +162,7 @@
             for release in RELEASES
         }
     )
-=======
+
 analyst_annotations = VersionedTableResource(
     CURRENT_RELEASE,
     {
@@ -176,5 +172,4 @@
         for release in RELEASES
         if release != "3.0"
     },
-)
->>>>>>> a1524677
+)