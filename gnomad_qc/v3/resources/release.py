from typing import Optional

from gnomad.resources.resource_utils import (
    DataException,
    MatrixTableResource,
    TableResource,
    VersionedMatrixTableResource,
    VersionedTableResource,
)

from gnomad_qc.v3.resources.basics import qc_temp_prefix
from gnomad_qc.v3.resources.constants import (
    CURRENT_RELEASE,
    CURRENT_HGDP_TGP_RELEASE,
    HGDP_TGP_RELEASES,
    RELEASES,
)


def annotation_hists_path(release_version: str = CURRENT_RELEASE) -> str:
    """
    Returns path to file containing ANNOTATIONS_HISTS dictionary.
    Dictionary contains histogram values for each metric.
    For example, "InbreedingCoeff": [-0.25, 0.25, 50].

    :return: Path to file with annotations histograms
    :rtype: str
    """
    return f"gs://gnomad/release/{release_version}/json/annotation_hists.json"


def qual_hists_json_path(release_version: str = CURRENT_RELEASE) -> str:
    """
    Fetch filepath for qual histograms JSON.

    :param release_version: Release version. Defaults to CURRENT RELEASE
    :return: File path for histogram JSON
    :rtype: str
    """
    return f"gs://gnomad/release/{release_version}/json/gnomad.genomes.r{release_version}.json"


<<<<<<< HEAD
# TODO: Need to fix this to work for 3.0, 3.1, and 3.1.1
=======
>>>>>>> da4ba62e
def release_ht_path(
    data_type: str = "genomes",
    release_version: str = CURRENT_RELEASE,
    public: bool = True,
) -> str:
    """
    Fetch filepath for release (variant-only) Hail Tables.

    :param data_type: 'exomes' or 'genomes'
    :param release_version: release version
    :param public: Whether to return the desired
    :return: File path for desired Hail Table
    :rtype: str
    """
    version_prefix = "r" if release_version.startswith("3.0") else "v"
    if public:
        return f"gs://gnomad-public-requester-pays/release/{release_version}/ht/{data_type}/gnomad.{data_type}.{version_prefix}{release_version}.sites.ht"
    else:
        return f"gs://gnomad/release/{release_version}/ht/{data_type}/gnomad.{data_type}.{version_prefix}{release_version}.sites.ht"


def release_sites(public: bool = False) -> VersionedTableResource:
    """
    Retrieve versioned resource for sites-only release Table.

    :param public: Determines whether release sites Table is read from public or private bucket. Defaults to private
    :return: Sites-only release Table
    """
    return VersionedTableResource(
        default_version=CURRENT_RELEASE,
        versions={
            release: TableResource(
                path=release_ht_path(release_version=release, public=public)
            )
            for release in RELEASES
        },
    )


def release_header_path(
    release_version: Optional[str] = None, hgdp_tgp_subset: bool = False
) -> str:
    """
    Fetch path to pickle file containing VCF header dictionary.

    :param release_version: Release version. When no release_version is supplied CURRENT_RELEASE is used unless
        hgdp_tgp_subset is True in which case CURRENT_HGDP_TGP_RELEASE is used.
    :param hgdp_tgp_subset: Whether to return the header for the HGDP + 1KG subset. Default will return the header
        path for the full release.
    :return: Filepath for header dictionary pickle
    """
    subset = ""
    if release_version is None:
        release_version = (
            CURRENT_HGDP_TGP_RELEASE if hgdp_tgp_subset else CURRENT_RELEASE
        )

    if hgdp_tgp_subset:
        if release_version not in HGDP_TGP_RELEASES:
            raise DataException(
                f"{release_version} is not one of the available releases for the HGP + 1KG subset: {HGDP_TGP_RELEASES}"
            )
        subset = f"_hgdp_tgp"

    return f"gs://gnomad/release/{release_version}/vcf/genomes/gnomad.genomes.v{release_version}_header_dict{subset}.pickle"


def release_vcf_path(
    release_version: Optional[str] = None,
    hgdp_tgp_subset: bool = False,
    contig: Optional[str] = None,
) -> str:
    """
    Fetch bucket for release (sites-only) VCFs.

    :param release_version: Release version. When no release_version is supplied CURRENT_RELEASE is used unless
        hgdp_tgp_subset is True in which case CURRENT_HGDP_TGP_RELEASE is used.
    :param hgdp_tgp_subset: Whether to get path for HGDP + 1KG VCF. Defaults to the full callset (metrics on all samples)        sites VCF path
    :param contig: String containing the name of the desired reference contig. Defaults to the full (all contigs) sites VCF path
        sites VCF path
    :return: Filepath for the desired VCF
    """

    if release_version is None:
        release_version = (
            CURRENT_HGDP_TGP_RELEASE if hgdp_tgp_subset else CURRENT_RELEASE
        )

    if hgdp_tgp_subset:
        if release_version not in HGDP_TGP_RELEASES:
            raise DataException(
                f"{release_version} is not one of the available releases for the HGP + 1KG subset: {HGDP_TGP_RELEASES}"
            )
        subset = "hgdp_tgp"
    else:
        subset = "sites"

    if contig:
        return f"gs://gnomad/release/{release_version}/vcf/genomes/gnomad.genomes.v{release_version}.{subset}.{contig}.vcf.bgz"
    else:
        # if contig is None, return path to sharded vcf bucket
        # NOTE: need to add .bgz or else hail will not bgzip shards
        return f"gs://gnomad/release/{release_version}/vcf/genomes/gnomad.genomes.v{release_version}.sites.vcf.bgz"


def append_to_vcf_header_path(
    subset: str, release_version: str = CURRENT_RELEASE
) -> str:
    """
    Fetch path to TSV file containing extra fields to append to VCF header.

    Extra fields are VEP and dbSNP versions.

    :param subset: One of the possible release subsets (e.g., hgdp_1kg)
    :param release_version: Release version. Defaults to CURRENT RELEASE
    :return: Filepath for extra fields TSV file
    """
    if release_version not in {"3.1", "3.1.1"}:
        raise DataException(
            "Extra fields to append to VCF header TSV only exists for 3.1 and 3.1.1!"
        )
    return f"gs://gnomad/release/{release_version}/vcf/genomes/extra_fields_for_header{f'_{subset}' if subset else ''}.tsv"


def hgdp_1kg_subset(
    dense: bool = False, test: bool = False
) -> VersionedMatrixTableResource:
    """
    Get the HGDP + 1KG subset release MatrixTableResource.

    :param dense: If True, return the dense MT; if False, return the sparse MT
    :param test: If true, will return the annotation resource for testing purposes
    :return: MatrixTableResource for specific subset
    """

    return VersionedMatrixTableResource(
        default_version=CURRENT_HGDP_TGP_RELEASE,
        versions={
            release: MatrixTableResource(
                f"{qc_temp_prefix(version=release) if test else f'gs://gnomad/release/{release}/mt/'}/gnomad.genomes.v{release}.hgdp_1kg_subset{f'_dense' if dense else '_sparse'}.mt"
            )
            for release in HGDP_TGP_RELEASES
        },
    )


def hgdp_1kg_subset_annotations(
    sample: bool = True, test: bool = False
) -> VersionedTableResource:
    """
    Get the HGDP + 1KG subset release sample or variant TableResource.

    :param sample: If true, will return the sample annotations, otherwise will return the variant annotations
    :param test: If true, will return the annotation resource for testing purposes
    :return: Table resource with sample/variant annotations for the subset
    """
    return VersionedTableResource(
        default_version=CURRENT_HGDP_TGP_RELEASE,
        versions={
            release: TableResource(
                f"{qc_temp_prefix(version=release) if test else f'gs://gnomad/release/{release}/ht/'}gnomad.genomes.v{release}.hgdp_1kg_subset{f'_sample_meta' if sample else '_variant_annotations'}.ht"
            )
            for release in HGDP_TGP_RELEASES
            if release != "3"
        },
    )


def hgdp_1kg_subset_sample_tsv(
    release: str = CURRENT_RELEASE, test: bool = False
) -> str:
    """
    Get the path to the HGDP + 1KG subset release sample annotation text file.

    :param release: Version of annotation tsv path to return
    :param test: If true, will return the sample tsv path for testing purposes
    :return: Path to file
    """
    return f"{qc_temp_prefix(version=release) if test else f'gs://gnomad/release/{release}/tsv/'}gnomad.genomes.v{release}.hgdp_1kg_subset_sample_meta.tsv.bgz"<|MERGE_RESOLUTION|>--- conflicted
+++ resolved
@@ -40,10 +40,6 @@
     return f"gs://gnomad/release/{release_version}/json/gnomad.genomes.r{release_version}.json"
 
 
-<<<<<<< HEAD
-# TODO: Need to fix this to work for 3.0, 3.1, and 3.1.1
-=======
->>>>>>> da4ba62e
 def release_ht_path(
     data_type: str = "genomes",
     release_version: str = CURRENT_RELEASE,
