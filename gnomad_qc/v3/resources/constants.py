--- conflicted
+++ resolved
@@ -1,28 +1,3 @@
-<<<<<<< HEAD
-RELEASES = ["3.0", "3.1", "3.1.1"]
-CURRENT_RELEASE = "3.1.1"
-
-HGDP_TGP_RELEASES = ["3.1"]
-CURRENT_HGDP_TGP_RELEASE = "3.1"
-
-META_VERSIONS = ["3", "3.1"]
-CURRENT_META_VERSION = "3.1"
-
-PROJECT_META_VERSIONS = ["3", "3.1"]
-CURRENT_PROJECT_META_VERSION = "3.1"
-
-ANNOTATION_VERSIONS = ["3", "3.1"]
-CURRENT_ANNOTATION_VERSION = "3.1"
-
-INSILICO_ANNOTATION_VERSIONS = ["3.1", "3.1.1"]
-CURRENT_INSILICO_ANNOTATION_VERSION = "3.1.1"
-
-SAMPLE_QC_VERSIONS = ["3", "3.1"]
-CURRENT_SAMPLE_QC_VERSION = "3.1"
-
-VARIANT_QC_VERSIONS = ["3", "3.1"]
-CURRENT_VARIANT_QC_VERSION = "3.1"
-=======
 VERSIONS = ["3", "3.1"]
 CURRENT_VERSION = "3.1"
 
@@ -35,5 +10,4 @@
 
 # NOTE: There was no v3.1.1 release for the HGDP + 1KG subset files
 HGDP_TGP_RELEASES = ["3.1"]
-CURRENT_HGDP_TGP_RELEASE = "3.1"
->>>>>>> da4ba62e
+CURRENT_HGDP_TGP_RELEASE = "3.1"