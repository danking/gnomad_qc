--- conflicted
+++ resolved
@@ -71,7 +71,7 @@
         raise ValueError(
             f"{', '.join(invalid_subsets)} subset(s) are not one of the following official subsets: {SUBSETS}"
         )
-    if n_subsets_use_subpops and (n_subsets_use_subpops != len(subsets)):
+    if n_subsets_use_subpops & (n_subsets_use_subpops != len(subsets)):
         raise ValueError(
             f"Cannot combine cohorts that use subpops in frequency calculations {COHORTS_WITH_POP_STORED_AS_SUBPOP} "
             f"with cohorts that use pops in frequency calculations {[s for s in SUBSETS if s not in COHORTS_WITH_POP_STORED_AS_SUBPOP]}."
@@ -87,7 +87,6 @@
         )
 
     try:
-<<<<<<< HEAD
         logger.info(
             "Reading dense MT containing only sites that may require frequency recalculation due to het non ref site error."
             "This dense MT only contains release samples and has already been split"
@@ -96,13 +95,6 @@
             "gs://gnomad-tmp/release_3.1.2/het_nonref_fix_sites_3.1.2_test.mt"
             if args.test
             else "gs://gnomad-tmp/release_3.1.2/het_nonref_fix_sites.mt"
-=======
-        logger.info("Reading full sparse MT and metadata table...")
-        mt = get_gnomad_v3_mt(
-            key_by_locus_and_alleles=True,
-            release_only=not args.include_non_release | args.hgdp_1kg_subset,
-            samples_meta=True,
->>>>>>> 42d746cc
         )
 
         if args.test:
@@ -204,7 +196,6 @@
                 f"Writing out patch frequency data for {', '.join(subsets)} subset(s)..."
             )
             if args.test:
-<<<<<<< HEAD
                 freq_ht.write(
                     get_checkpoint_path(
                         f"test_gnomad_genomes_v3.1.2.patch.frequencies.{'_'.join(subsets)}"
@@ -215,15 +206,6 @@
                 freq_ht.write(
                     f"gs://gnomad/annotations/hail-0.2/ht/genomes_v3.1.2/gnomad_genomes_v3.1.2.patch.frequencies.{'_'.join(subsets)}.ht",
                     overwrite=args.overwrite,
-=======
-                mt.rows().write(
-                    get_checkpoint_path(f"test_freq.{'-'.join(subsets)}"),
-                    overwrite=True,
-                )
-            else:
-                mt.rows().write(
-                    get_freq(subset="-".join(subsets)).path, overwrite=args.overwrite
->>>>>>> 42d746cc
                 )
 
         else:
@@ -313,11 +295,7 @@
 
             logger.info("Writing out frequency data for the patch...")
             if args.test:
-<<<<<<< HEAD
                 ht.write(get_checkpoint_path("test_freq_v3.1.2.patch.frequencies"), overwrite=True)
-=======
-                ht.write(get_checkpoint_path("test_freq"), overwrite=True)
->>>>>>> 42d746cc
             else:
                 ht.write(
                     "gs://gnomad/annotations/hail-0.2/ht/genomes_v3.1.2/gnomad_genomes_v3.1.2.patch.frequencies.ht",
