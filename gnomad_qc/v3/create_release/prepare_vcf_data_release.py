--- conflicted
+++ resolved
@@ -779,11 +779,7 @@
             "subsets": ["", "gnomad"],
             "is_subset": True,
             "temp_ht_path": get_checkpoint_path(
-<<<<<<< HEAD
-                f"vcf_prep{'_test' if test else ''}_hgdp_1kg"
-=======
-                f"vcf_prep_{'test' if test else ''}_hgdp_tgp"
->>>>>>> 33177b82
+                f"vcf_prep{'_test' if test else ''}_hgdp_tgp"
             ),
             "drop_hists": None,
             "include_age_hists": False,
@@ -929,8 +925,7 @@
                 logger.info(
                     "Loading the HGDP + TGP subset MT and annotating with the prepared VCF HT for VCF export..."
                 )
-<<<<<<< HEAD
-                t = hgdp_1kg_subset(dense=True).mt().select_rows()
+                t = hgdp_tgp_subset(dense=True).mt().select_rows()
                 logger.info(
                     "Number of rows and columns in dense MT: %d, %d",
                     t.count_rows(),
@@ -939,9 +934,6 @@
                 logger.info(
                     "Number of rows in prepared_vcf_ht: %d", prepared_vcf_ht.count()
                 )
-=======
-                t = hgdp_tgp_subset(dense=True).mt().select_rows()
->>>>>>> 33177b82
                 t = t.annotate_rows(**prepared_vcf_ht[t.row_key])
             else:
                 t = prepared_vcf_ht
