import logging

import hail as hl
from gnomad.resources.resource_utils import (
    TableResource,
    VariantDatasetResource,
    VersionedVariantDatasetResource,
)

from gnomad_qc.v4.resources.constants import CURRENT_VERSION
from gnomad_qc.v4.resources.meta import meta
from gnomad_qc.v4.resources.sample_qc import hard_filtered_samples

logger = logging.getLogger("basic_resources")
logger.setLevel(logging.INFO)


# Note: Unlike previous versions, the v4 resource directory uses a general format of hgs://gnomad/v4.0/<module>/<exomes_or_genomes>/
def get_gnomad_v4_vds(
    split=False, remove_hard_filtered_samples: bool = True, release_only: bool = False,
) -> hl.vds.VariantDataset:
    """
    Wrapper function to get gnomAD v4 data with desired filtering and metadata annotations.

    :param split: Perform split on MT - Note: this will perform a split on the MT rather than grab an already split MT
    :param remove_hard_filtered_samples: Whether to remove samples that failed hard filters (only relevant after sample QC)
    :param release_only: Whether to filter the MT to only samples available for release (can only be used if metadata is present)
    :return: gnomAD v4 dataset with chosen annotations and filters
    """
    vds = gnomad_v4_genotypes.vds()
    if remove_hard_filtered_samples:
        vds = hl.vds.filter_samples(
            vds, hard_filtered_samples.versions[CURRENT_VERSION].ht(), keep=False
        )

    if release_only:
        meta_ht = meta.versions[CURRENT_VERSION].ht()
        meta_ht = meta_ht.filter(meta_ht.release)
        vds = hl.vds.filter_samples(vds, meta_ht)

    if split:
        vmt = vds.variant_data
        vmt = vmt.annotate_rows(
            n_unsplit_alleles=hl.len(vmt.alleles),
            mixed_site=(hl.len(vmt.alleles) > 2)
            & hl.any(lambda a: hl.is_indel(vmt.alleles[0], a), vmt.alleles[1:])
            & hl.any(lambda a: hl.is_snp(vmt.alleles[0], a), vmt.alleles[1:]),
        )
        vmt = hl.experimental.sparse_split_multi(vmt, filter_changed_loci=True)
        vds = hl.vds.VariantDataset(vds.reference_data, vmt)

    # Count current number of samples in the VDS
    n_samples = vds.variant_data.count_cols()

    # Obtain withdrawn UKBB samples (includes 5 samples that should be removed from the VDS)
    excluded_ukbb_samples_ht = hl.import_table(
        ukbb_excluded_samples_path, no_header=True,
    ).key_by("f0")

    sample_map_ht = ukbb_array_sample_map.ht()
    sample_map_ht = sample_map_ht.annotate(
        withdrawn_consent=hl.is_defined(
            excluded_ukbb_samples_ht[sample_map_ht.ukbb_app_26041_id]
        )
    )
    withdrawn_ids = sample_map_ht.filter(sample_map_ht.withdrawn_consent).s.collect()

    # Remove 43 samples that are known to be on the pharma's sample remove list
    # See https://github.com/broadinstitute/ukbb_qc/blob/70c4268ab32e9efa948fe72f3887e1b81d8acb46/ukbb_qc/resources/basics.py#L308
    dups_ht = ukbb_known_dups.ht()
    ids_to_remove = dups_ht.aggregate(hl.agg.collect(dups_ht["Sample Name - ID1"]))

    # Remove 27 fully duplicated IDs (same exact name for 's' in the VDS)
    # See https://github.com/broadinstitute/ukbb_qc/blob/70c4268ab32e9efa948fe72f3887e1b81d8acb46/ukbb_qc/resources/basics.py#L286
    # Confirmed that the col_idx of the 27 dup samples in the original UKBB MT match the col_idx of the dup UKBB samples in the VDS
    dup_ids = []
    with hl.hadoop_open(ukbb_dups_idx_path, "r") as d:
        for line in d:
            line = line.strip().split("\t")
            dup_ids.append(f"{line[0]}_{line[1]}")

    def _remove_ukbb_dup_by_index(mt: hl.MatrixTable, dup_ids: hl.expr.ArrayExpression) -> hl.MatrixTable:
        """
        Remove UKBB samples with exact duplicate names based on column index.
        
        :param mt: MatrixTable of either the variant data or reference data of a VDS
        :param dup_ids: ArrayExpression of UKBB samples to remove in format of <sample_name>_<col_idx>
        :return: MatrixTable of UKBB samples with exact duplicate names removed based on column index
        """
        mt = mt.add_col_index()
        mt = mt.annotate_cols(new_s=hl.format("%s_%s", mt.s, mt.col_idx))
        mt = mt.filter_cols(~dup_ids.contains(mt.new_s)).drop(
            "new_s", "col_idx"
        )
        return mt

    dup_ids = hl.literal(dup_ids)
    vd = _remove_ukbb_dup_by_index(vds.variant_data, dup_ids)
    rd = _remove_ukbb_dup_by_index(vds.reference_data, dup_ids)
    vds = hl.vds.VariantDataset(rd, vd)

    # Filter withdrawn samples from the VDS
    withdrawn_ids = withdrawn_ids + ids_to_remove + hl.eval(dup_ids)

    logger.info("Total number of UKBB samples to exclude: %d", len(withdrawn_ids))

    with hl.hadoop_open(all_ukbb_samples_to_remove, "w") as d:
        for sample in withdrawn_ids:
            d.write(sample + "\n")

    withdrawn_ht = hl.import_table(
        all_ukbb_samples_to_remove, no_header=True
    ).key_by("f0")

    vds = hl.vds.filter_samples(vds, withdrawn_ht, keep=False, remove_dead_alleles=True)

    # Log number of UKBB samples removed from the VDS
    n_samples_after_exclusion = vds.variant_data.count_cols()
    n_samples_removed = n_samples - n_samples_after_exclusion

    logger.info(
        "Total number of UKBB samples removed from the VDS: %d", n_samples_removed
    )

    return vds


_gnomad_v4_genotypes = {
    "4.0": VariantDatasetResource("gs://gnomad/raw/exomes/4.0/gnomad_v4.0.vds"),
}

gnomad_v4_genotypes = VersionedVariantDatasetResource(
    CURRENT_VERSION, _gnomad_v4_genotypes,
)

# v4 test dataset VDS
gnomad_v4_testset = VariantDatasetResource("gs://gnomad/raw/exomes/4.0/testing/gnomad_v4.0_test.vds")
gnomad_v4_testset_meta = TableResource("gs://gnomad/raw/exomes/4.0/testing/gnomad_v4.0_meta.ht")


# UKBB data resources
def _ukbb_root_path() -> str:
    """
    Retrieve the path to the UKBB data directory.

    :return: String representation of the path to the UKBB data directory
    """
    return "gs://gnomad/v4.0/ukbb"


# List of samples to exclude from QC due to withdrawn consents
# This is the file with the most up to date sample withdrawals we were sent. File downloaded on 8/16/21
ukbb_excluded_samples_path = f"{_ukbb_root_path()}/w26041_20210809.csv"

# UKBB map of exome IDs to array sample IDs (application ID: 26041)
ukbb_array_sample_map = TableResource(
    f"{_ukbb_root_path()}/array_sample_map_freeze_7.ht"
)

# Samples known to be on the pharma partners' remove lists.
# All 44 samples are marked as "unresolved duplicates" by the pharma partners.
ukbb_known_dups = TableResource(f"{_ukbb_root_path()}/pharma_known_dups_7.ht")

# Samples with duplicate names in the VDS and their column index
# 27 samples to remove based on column index
ukbb_dups_idx_path = f"{_ukbb_root_path()}/dup_remove_idx_7.tsv"

# Final list of UKBB samples to remove
all_ukbb_samples_to_remove = f"{_ukbb_root_path()}/all_ukbb_samples_to_remove.txt"


def qc_temp_prefix(version: str = CURRENT_VERSION) -> str:
    """
    Return path to temporary QC bucket.

    :param version: Version of annotation path to return
    :return: Path to bucket with temporary QC data
    """
    return f"gs://gnomad-tmp/gnomad.exomes.v{version}.qc_data/"


def get_checkpoint_path(
    name: str, version: str = CURRENT_VERSION, mt: bool = False
) -> str:
    """
    Create a checkpoint path for Table or MatrixTable.

    :param str name: Name of intermediate Table/MatrixTable
    :param version: Version of annotation path to return
    :param bool mt: Whether path is for a MatrixTable, default is False
    :return: Output checkpoint path
    """
    return f'{qc_temp_prefix(version)}{name}.{"mt" if mt else "ht"}'


def get_logging_path(name: str, version: str = CURRENT_VERSION) -> str:
    """
    Create a path for Hail log files.

    :param name: Name of log file
    :param version: Version of annotation path to return
    :return: Output log path
    """
    return f"{qc_temp_prefix(version)}{name}.log"


def add_meta(
    mt: hl.MatrixTable, version: str = CURRENT_VERSION, meta_name: str = "meta"
) -> hl.MatrixTable:
    """
    Add metadata to MT in 'meta_name' column.

    :param mt: MatrixTable to which 'meta_name' annotation should be added
    :param version: Version of metadata ht to use for annotations
    :return: MatrixTable with metadata added in a 'meta' column
    """
    mt = mt.annotate_cols(meta_name=meta.versions[version].ht()[mt.col_key])

    return mt


<<<<<<< HEAD
def calling_intervals(interval_name: str, padding: str) -> str:
    """
    Return capture interval Table.

    :param str interval_name: One of 
    :return: Path to capture intervals Table
    :rtype: str
    """
    if interval_name == "broad":
        return ""
    else:
        raise DataException("This data_source is currently not present")
=======
def calling_intervals(interval_name: str, calling_interval_padding: int) -> TableResource:
    """
    Return path to capture intervals Table.

    :param interval_name: One of 'ukb', 'broad', or 'intersection'
    :param calling_interval_padding: Padding around calling intervals. Available options are 0 or 50
    :return: Calling intervals resource
    """
    if interval_name not in {"ukb", "broad", "intersection"}:
        raise ValueError("Calling interval name must be one of: 'ukb', 'broad', or 'intersection'!")
    if calling_interval_padding not in {0, 50}:
        raise ValueError("Calling interval padding must be one of: 0 or 50 (bp)!")
    if interval_name == "ukb":
        return TableResource(f"gs://gnomad/resources/intervals/xgen_plus_spikein.Homo_sapiens_assembly38.targets.pad{calling_interval_padding}.interval_list.ht")
    if interval_name == "broad":
        return TableResource(f"gs://gnomad/resources/intervals/hg38_v0_exome_calling_regions.v1.pad{calling_interval_padding}.interval_list.ht")
    if interval_name == "intersection":
        return TableResource(f"gs://gnomad/resources/intervals/xgen.pad{calling_interval_padding}.dsp.pad{calling_interval_padding}.intersection.interval_list.ht")
>>>>>>> 76bc6b77
<|MERGE_RESOLUTION|>--- conflicted
+++ resolved
@@ -219,20 +219,6 @@
     return mt
 
 
-<<<<<<< HEAD
-def calling_intervals(interval_name: str, padding: str) -> str:
-    """
-    Return capture interval Table.
-
-    :param str interval_name: One of 
-    :return: Path to capture intervals Table
-    :rtype: str
-    """
-    if interval_name == "broad":
-        return ""
-    else:
-        raise DataException("This data_source is currently not present")
-=======
 def calling_intervals(interval_name: str, calling_interval_padding: int) -> TableResource:
     """
     Return path to capture intervals Table.
@@ -250,5 +236,4 @@
     if interval_name == "broad":
         return TableResource(f"gs://gnomad/resources/intervals/hg38_v0_exome_calling_regions.v1.pad{calling_interval_padding}.interval_list.ht")
     if interval_name == "intersection":
-        return TableResource(f"gs://gnomad/resources/intervals/xgen.pad{calling_interval_padding}.dsp.pad{calling_interval_padding}.intersection.interval_list.ht")
->>>>>>> 76bc6b77
+        return TableResource(f"gs://gnomad/resources/intervals/xgen.pad{calling_interval_padding}.dsp.pad{calling_interval_padding}.intersection.interval_list.ht")