"""Script containing annotation related resources."""
from typing import Optional

from gnomad.resources.grch37.gnomad import EXOME_RELEASES, GENOME_RELEASES
from gnomad.resources.grch38.gnomad import SUBSETS
from gnomad.resources.resource_utils import (
    DataException,
    TableResource,
    VersionedTableResource,
)

from gnomad_qc.v4.resources.constants import CURRENT_VERSION, VERSIONS

SUBSETS = SUBSETS["v4"]


<<<<<<< HEAD
def _annotations_root(version: str, data_type: str, test: bool = False) -> str:
=======
def _annotations_root(
    version: str = CURRENT_VERSION,
    test: bool = False,
    data_type: str = "exomes",
) -> str:
>>>>>>> 6dbafdad
    """
    Get root path to the variant annotation files.

    :param version: Version of annotation path to return.
    :param data_type: Either "exomes" or "genomes".
    :param test: Whether to use a tmp path for analysis of the test VDS instead of the
        full v4 VDS.
    :param data_type: Data type of annotation resource. e.g. "exomes" or "genomes". Default is "exomes".
    :return: Root path of the variant annotation files.
    """
    return (
        f"gs://gnomad-tmp/gnomad_v{version}_testing/annotations/{data_type}"
        if test
        else f"gs://gnomad/v{version}/annotations/{data_type}"
    )


def get_info(split: bool = True, test: bool = False) -> VersionedTableResource:
    """
    Get the gnomAD v4 info VersionedTableResource.

    :param split: Whether to return the split or multi-allelic version of the resource.
    :param test: Whether to use a tmp path for analysis of the test VDS instead of the
        full v4 VDS.
    :return: gnomAD v4 info VersionedTableResource.
    """
    return VersionedTableResource(
        CURRENT_VERSION,
        {
            version: TableResource(
                path=(
                    f"{_annotations_root(version, data_type='exomes', test=test)}/gnomad.exomes.v{version}.info{'.split' if split else ''}.ht"
                )
            )
            for version in VERSIONS
        },
    )


<<<<<<< HEAD
def get_vep(version: str, data_type: str, test: bool = False) -> VersionedTableResource:
=======
def get_vep(
    version: str = CURRENT_VERSION, test: bool = False, data_type: str = "exomes"
) -> str:
>>>>>>> 6dbafdad
    """
    Get the gnomAD v4 VEP annotation VersionedTableResource.

    :param version: Version of annotation path to return.
<<<<<<< HEAD
    :param data_type: Either "exomes" or "genomes".
    :param test: Whether to use a tmp path for testing.
=======
    :param test: Whether to use a tmp path for analysis of the test VDS instead of the full v4 VDS.
    :param data_type: Data type of annotation resource. e.g. "exomes" or "genomes". Default is "exomes".
>>>>>>> 6dbafdad
    :return: gnomAD v4 VEP VersionedTableResource.
    """
    return VersionedTableResource(
        CURRENT_VERSION,
        {
            version: TableResource(
                path=(
<<<<<<< HEAD
                    f"{_annotations_root(version, data_type=data_type, test=test)}/gnomad.{data_type}.v{version}.vep.ht"
=======
                    f"{_annotations_root(version, test, data_type)}/gnomad.{data_type}.v{version}.vep.ht"
                )
            )
            for version in VERSIONS
        },
    )


def validate_vep_path(
    version: str = CURRENT_VERSION, test: bool = False, data_type: str = "exomes"
) -> str:
    """
    Get the gnomAD v4 VEP annotation VersionedTableResource for validation counts.

    :param version: Version of annotation path to return.
    :param test: Whether to use a tmp path for analysis of the test VDS instead of the full v4 VDS.
    :param data_type: Data type of annotation resource. e.g. "exomes" or "genomes". Default is "exomes".
    :return: gnomAD v4 VEP VersionedTableResource containing validity check.
    """
    return VersionedTableResource(
        CURRENT_VERSION,
        {
            version: TableResource(
                path=(
                    f"{_annotations_root(version, test, data_type)}/gnomad.{data_type}.v{version}.vep.validate.ht"
>>>>>>> 6dbafdad
                )
            )
            for version in VERSIONS
        },
    )


def get_vqsr_filters(
    model_id: str,
    split: bool = True,
    finalized: bool = False,
) -> VersionedTableResource:
    """
    Get the specified VQSR filtering annotation resource.

    :param model_id: VQSR filtering model id
    :param split: Split or multi-allelic version of the filtering file
    :param finalized: Whether to return the raw VQSR table or the finalized VQSR table representing determined cutoffs
    :return: VQSR filtering annotation file
    """
    return VersionedTableResource(
        CURRENT_VERSION,
        {
            version: TableResource(
                f"{_annotations_root(version,data_type='exomes')}/vqsr/gnomad.exomes.v{version}.{model_id}{'.finalized' if finalized else ''}{'.split' if split else ''}.ht"
            )
            for version in VERSIONS
        },
    )


def info_vcf_path(version: str = CURRENT_VERSION, test: bool = False) -> str:
    """
    Path to sites VCF (input information for running VQSR).

    :param version: Version of annotation path to return.
    :param test: Whether to use a tmp path for analysis of the test VDS instead of the
        full v4 VDS.
    :return: String for the path to the info VCF.
    """
    return (
        f"{_annotations_root(version, data_type='exomes', test=test)}/gnomad.exomes.v{version}.info.vcf.bgz"
    )


def get_transmitted_singleton_vcf_path(
    adj: bool = False, version: str = CURRENT_VERSION
) -> str:
    """
    Provide the path to the transmitted singleton VCF used as input to VQSR.

    :param bool adj: Whether to use adj genotypes
    :param version: Version of transmitted singleton VCF path to return
    :return: String for the path to the transmitted singleton VCF
    """
    return (
        f"{_annotations_root(version,data_type='exomes')}/gnomad.exomes.v{version}.transmitted_singletons.{'adj' if adj else 'raw'}.vcf.bgz"
    )


freq = VersionedTableResource(
    CURRENT_VERSION,
    {
        version: TableResource(
            f"{_annotations_root(version, data_type='exomes')}/gnomad.exomes.v{version}.frequencies.ht"
        )
        for version in VERSIONS
    },
)

qual_hist = VersionedTableResource(
    CURRENT_VERSION,
    {
        version: TableResource(
            f"{_annotations_root(version,data_type='exomes')}/gnomad.exomes.v{version}.qual_hists.ht"
        )
        for version in VERSIONS
    },
)

fam_stats = VersionedTableResource(
    CURRENT_VERSION,
    {
        version: TableResource(
            f"{_annotations_root(version,data_type='exomes')}/gnomad.exomes.v{version}.qc_fam_stats.ht"
        )
        for version in VERSIONS
    },
)


def get_freq(
    version: str = CURRENT_VERSION, subset: Optional[str] = None
) -> VersionedTableResource:
    """
    Get the frequency annotation table for a specified release.

    :param version: Version of annotation path to return
    :param subset: One of the official subsets of the specified release (e.g., non_neuro, non_cancer,
        controls_and_biobanks) or a combination of them split by '-'
    :return: Hail Table containing subset or overall cohort frequency annotations
    """
    if subset is not None:
        for s in subset.split("-"):
            if s not in SUBSETS:
                raise DataException(
                    f"{subset} subset is not one of the following official subsets:"
                    f" {SUBSETS}"
                )

    return VersionedTableResource(
        version,
        {
            version: TableResource(
                f"{_annotations_root(version,data_type='exomes')}/gnomad.exomes.v{version}.frequencies{'.' + subset if subset else ''}.ht"
            )
            for version in VERSIONS
        },
    )


def get_freq_comparison(version1, data_type1, version2, data_type2):
    """
    Get Table resource for a frequency comparison between two gnomAD versions.

    Table contains results from a chi squared test and fishers exact test comparing the variant frequencies of two
    gnomAD versions/data types.

    :param version1: First gnomAD version in the frequency comparison. Table will be in the root annotation path for this gnomAD version.
    :param data_type1: Data type of first version in the frequency comparison. One of "exomes" or "genomes". Table will be in the root annotation path for this gnomAD data type.
    :param version2: Second gnomAD version in the frequency comparison.
    :param data_type2: Data type of first version in the frequency comparison. One of "exomes" or "genomes".
    :return: Hail Table containing results from chi squared test and fishers exact test
    """
    versions = [r + "_exomes" for r in EXOME_RELEASES] + [
        r + "_genomes" for r in GENOME_RELEASES + VERSIONS
    ]
    if (
        f"{version1}_{data_type1}" not in versions
        or f"{version2}_{data_type2}" not in versions
    ):
        raise DataException(
            "One of the versions/datatypes supplied doesn't exist. Possible options"
            f" are: {versions}"
        )

    ht_path = (
        f"gnomad.{data_type1}_v{version1}_{data_type2}_v{version2}.compare_freq.ht"
    )
    if version1 in VERSIONS:
        ht_path = f"{_annotations_root(version1,data_type=data_type1)}/{ht_path}"
    else:
        ht_path = f"gs://gnomad/annotations/hail-0.2/ht/{data_type1}/{ht_path}"

    return TableResource(ht_path)<|MERGE_RESOLUTION|>--- conflicted
+++ resolved
@@ -14,20 +14,15 @@
 SUBSETS = SUBSETS["v4"]
 
 
-<<<<<<< HEAD
-def _annotations_root(version: str, data_type: str, test: bool = False) -> str:
-=======
 def _annotations_root(
     version: str = CURRENT_VERSION,
     test: bool = False,
     data_type: str = "exomes",
 ) -> str:
->>>>>>> 6dbafdad
     """
     Get root path to the variant annotation files.
 
     :param version: Version of annotation path to return.
-    :param data_type: Either "exomes" or "genomes".
     :param test: Whether to use a tmp path for analysis of the test VDS instead of the
         full v4 VDS.
     :param data_type: Data type of annotation resource. e.g. "exomes" or "genomes". Default is "exomes".
@@ -54,32 +49,23 @@
         {
             version: TableResource(
                 path=(
-                    f"{_annotations_root(version, data_type='exomes', test=test)}/gnomad.exomes.v{version}.info{'.split' if split else ''}.ht"
-                )
-            )
-            for version in VERSIONS
-        },
-    )
-
-
-<<<<<<< HEAD
-def get_vep(version: str, data_type: str, test: bool = False) -> VersionedTableResource:
-=======
+                    f"{_annotations_root(version, test=test)}/gnomad.exomes.v{version}.info{'.split' if split else ''}.ht"
+                )
+            )
+            for version in VERSIONS
+        },
+    )
+
+
 def get_vep(
     version: str = CURRENT_VERSION, test: bool = False, data_type: str = "exomes"
 ) -> str:
->>>>>>> 6dbafdad
     """
     Get the gnomAD v4 VEP annotation VersionedTableResource.
 
     :param version: Version of annotation path to return.
-<<<<<<< HEAD
-    :param data_type: Either "exomes" or "genomes".
-    :param test: Whether to use a tmp path for testing.
-=======
     :param test: Whether to use a tmp path for analysis of the test VDS instead of the full v4 VDS.
     :param data_type: Data type of annotation resource. e.g. "exomes" or "genomes". Default is "exomes".
->>>>>>> 6dbafdad
     :return: gnomAD v4 VEP VersionedTableResource.
     """
     return VersionedTableResource(
@@ -87,9 +73,6 @@
         {
             version: TableResource(
                 path=(
-<<<<<<< HEAD
-                    f"{_annotations_root(version, data_type=data_type, test=test)}/gnomad.{data_type}.v{version}.vep.ht"
-=======
                     f"{_annotations_root(version, test, data_type)}/gnomad.{data_type}.v{version}.vep.ht"
                 )
             )
@@ -115,7 +98,6 @@
             version: TableResource(
                 path=(
                     f"{_annotations_root(version, test, data_type)}/gnomad.{data_type}.v{version}.vep.validate.ht"
->>>>>>> 6dbafdad
                 )
             )
             for version in VERSIONS
@@ -140,7 +122,7 @@
         CURRENT_VERSION,
         {
             version: TableResource(
-                f"{_annotations_root(version,data_type='exomes')}/vqsr/gnomad.exomes.v{version}.{model_id}{'.finalized' if finalized else ''}{'.split' if split else ''}.ht"
+                f"{_annotations_root(version)}/vqsr/gnomad.exomes.v{version}.{model_id}{'.finalized' if finalized else ''}{'.split' if split else ''}.ht"
             )
             for version in VERSIONS
         },
@@ -157,7 +139,7 @@
     :return: String for the path to the info VCF.
     """
     return (
-        f"{_annotations_root(version, data_type='exomes', test=test)}/gnomad.exomes.v{version}.info.vcf.bgz"
+        f"{_annotations_root(version, test=test)}/gnomad.exomes.v{version}.info.vcf.bgz"
     )
 
 
@@ -172,7 +154,7 @@
     :return: String for the path to the transmitted singleton VCF
     """
     return (
-        f"{_annotations_root(version,data_type='exomes')}/gnomad.exomes.v{version}.transmitted_singletons.{'adj' if adj else 'raw'}.vcf.bgz"
+        f'{_annotations_root(version)}/gnomad.exomes.v{version}.transmitted_singletons.{"adj" if adj else "raw"}.vcf.bgz'
     )
 
 
@@ -180,7 +162,7 @@
     CURRENT_VERSION,
     {
         version: TableResource(
-            f"{_annotations_root(version, data_type='exomes')}/gnomad.exomes.v{version}.frequencies.ht"
+            f"{_annotations_root(version)}/gnomad.exomes.v{version}.frequencies.ht"
         )
         for version in VERSIONS
     },
@@ -190,7 +172,7 @@
     CURRENT_VERSION,
     {
         version: TableResource(
-            f"{_annotations_root(version,data_type='exomes')}/gnomad.exomes.v{version}.qual_hists.ht"
+            f"{_annotations_root(version)}/gnomad.exomes.v{version}.qual_hists.ht"
         )
         for version in VERSIONS
     },
@@ -200,7 +182,7 @@
     CURRENT_VERSION,
     {
         version: TableResource(
-            f"{_annotations_root(version,data_type='exomes')}/gnomad.exomes.v{version}.qc_fam_stats.ht"
+            f"{_annotations_root(version)}/gnomad.exomes.v{version}.qc_fam_stats.ht"
         )
         for version in VERSIONS
     },
@@ -230,7 +212,7 @@
         version,
         {
             version: TableResource(
-                f"{_annotations_root(version,data_type='exomes')}/gnomad.exomes.v{version}.frequencies{'.' + subset if subset else ''}.ht"
+                f"{_annotations_root(version)}/gnomad.exomes.v{version}.frequencies{'.' + subset if subset else ''}.ht"
             )
             for version in VERSIONS
         },
@@ -266,7 +248,7 @@
         f"gnomad.{data_type1}_v{version1}_{data_type2}_v{version2}.compare_freq.ht"
     )
     if version1 in VERSIONS:
-        ht_path = f"{_annotations_root(version1,data_type=data_type1)}/{ht_path}"
+        ht_path = f"{_annotations_root(version1)}/{ht_path}"
     else:
         ht_path = f"gs://gnomad/annotations/hail-0.2/ht/{data_type1}/{ht_path}"
 
