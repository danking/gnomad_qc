--- conflicted
+++ resolved
@@ -1151,11 +1151,7 @@
                     "definition": "HDBSCAN `min_cluster_size` parameter."
                 },
                 "hdbscan_min_samples": {
-<<<<<<< HEAD
                     "definition": "HDBSCAN `min_samples` parameter."
-=======
-                    "definition": " HDBSCAN `min_samples` parameter."
->>>>>>> 814652bb
                 },
                 "n_pcs": {
                     "definition": "Number of platform PCs used for platform assignment."
@@ -1177,7 +1173,6 @@
                         "regressed_filters_globals": {
                             "definition": "The sample filter cutoffs determined by the residuals for each of the sample QC metrics after PCs computed during ancestry assignment were regressed out.",
                             "subfields": {
-<<<<<<< HEAD
                                 "lms": {
                                     "definition": "Linear regression statistics for QC metrics.",
                                     "subfields": {
@@ -1215,346 +1210,6 @@
                                                     "definition": "Number of samples included in the regression. A sample is included if and only if y, all elements of x, and weight (if set) are non-missing."
                                                 }
                                             }
-=======
-                                "n_snp": {
-                                    "definition": "SNP regression statistics.",
-                                    "subfields": {
-                                        "beta": {
-                                            "definition": "Estimated regression coefficient for each PC."
-                                        },
-                                        "standard_error": {
-                                            "definition": "Estimated standard error for each PC."
-                                        },
-                                        "t_stat": {
-                                            "definition": "The t-statistic for each PC."
-                                        },
-                                        "p_value": {
-                                            "definition": "The p-value for each PC."
-                                        },
-                                        "multiple_standard_error": {
-                                            "definition": "Estimated standard deviation of the random error."
-                                        },
-                                        "multiple_r_squared": {
-                                            "definition": "Coefficient of determination for nested models."
-                                        },
-                                        "adjusted_r_squared": {
-                                            "definition": "Adjusted multiple_r_squared taking into account degrees of freedom."
-                                        },
-                                        "f_stat": {
-                                            "definition": "F-statistic for nested models."
-                                        },
-                                        "multiple_p_value": {
-                                            "definition": "The p-value for the F-test of nested models."
-                                        },
-                                        "n": {
-                                            "definition": "Number of samples included in the regression. A sample is included if and only if y, all elements of x, and weight (if set) are non-missing."
-                                        }
-                                    }
-                                },
-                                "n_singleton": {
-                                    "definition": "Singleton regression statistics.",
-                                    "subfields": {
-                                        "beta": {
-                                            "definition": "Estimated regression coefficient for each PC."
-                                        },
-                                        "standard_error": {
-                                            "definition": "Estimated standard error for each PC."
-                                        },
-                                        "t_stat": {
-                                            "definition": "The t-statistic for each PC."
-                                        },
-                                        "p_value": {
-                                            "definition": "The p-value for each PC."
-                                        },
-                                        "multiple_standard_error": {
-                                            "definition": "Estimated standard deviation of the random error."
-                                        },
-                                        "multiple_r_squared": {
-                                            "definition": "Coefficient of determination for nested models."
-                                        },
-                                        "adjusted_r_squared": {
-                                            "definition": "Adjusted multiple_r_squared taking into account degrees of freedom."
-                                        },
-                                        "f_stat": {
-                                            "definition": "F-statistic for nested models."
-                                        },
-                                        "multiple_p_value": {
-                                            "definition": "The p-value for the F-test of nested models."
-                                        },
-                                        "n": {
-                                            "definition": "Number of samples included in the regression. A sample is included if and only if y, all elements of x, and weight (if set) are non-missing."
-                                        }
-                                    }
-                                },
-                                "r_ti_tv": {
-                                    "definition": "Transition/Tranversion ratio regression statistics.",
-                                    "subfields": {
-                                        "beta": {
-                                            "definition": "Estimated regression coefficient for each PC."
-                                        },
-                                        "standard_error": {
-                                            "definition": "Estimated standard error for each PC."
-                                        },
-                                        "t_stat": {
-                                            "definition": "The t-statistic for each PC."
-                                        },
-                                        "p_value": {
-                                            "definition": "The p-value for each PC."
-                                        },
-                                        "multiple_standard_error": {
-                                            "definition": "Estimated standard deviation of the random error."
-                                        },
-                                        "multiple_r_squared": {
-                                            "definition": "Coefficient of determination for nested models."
-                                        },
-                                        "adjusted_r_squared": {
-                                            "definition": "Adjusted multiple_r_squared taking into account degrees of freedom."
-                                        },
-                                        "f_stat": {
-                                            "definition": "F-statistic for nested models."
-                                        },
-                                        "multiple_p_value": {
-                                            "definition": "The p-value for the F-test of nested models."
-                                        },
-                                        "n": {
-                                            "definition": "Number of samples included in the regression. A sample is included if and only if y, all elements of x, and weight (if set) are non-missing."
-                                        }
-                                    }
-                                },
-                                "r_insertion_deletion": {
-                                    "definition": "Insertion/Deletion ratio regression statistics.",
-                                    "subfields": {
-                                        "beta": {
-                                            "definition": "Estimated regression coefficient for each PC."
-                                        },
-                                        "standard_error": {
-                                            "definition": "Estimated standard error for each PC."
-                                        },
-                                        "t_stat": {
-                                            "definition": "The t-statistic for each PC."
-                                        },
-                                        "p_value": {
-                                            "definition": "The p-value for each PC."
-                                        },
-                                        "multiple_standard_error": {
-                                            "definition": "Estimated standard deviation of the random error."
-                                        },
-                                        "multiple_r_squared": {
-                                            "definition": "Coefficient of determination for nested models."
-                                        },
-                                        "adjusted_r_squared": {
-                                            "definition": "Adjusted multiple_r_squared taking into account degrees of freedom."
-                                        },
-                                        "f_stat": {
-                                            "definition": "F-statistic for nested models."
-                                        },
-                                        "multiple_p_value": {
-                                            "definition": "The p-value for the F-test of nested models."
-                                        },
-                                        "n": {
-                                            "definition": "Number of samples included in the regression. A sample is included if and only if y, all elements of x, and weight (if set) are non-missing."
-                                        }
-                                    }
-                                },
-                                "n_insertion": {
-                                    "definition": "Insertion regression statistics.",
-                                    "subfields": {
-                                        "beta": {
-                                            "definition": "Estimated regression coefficient for each PC."
-                                        },
-                                        "standard_error": {
-                                            "definition": "Estimated standard error for each PC."
-                                        },
-                                        "t_stat": {
-                                            "definition": "The t-statistic for each PC."
-                                        },
-                                        "p_value": {
-                                            "definition": "The p-value for each PC."
-                                        },
-                                        "multiple_standard_error": {
-                                            "definition": "Estimated standard deviation of the random error."
-                                        },
-                                        "multiple_r_squared": {
-                                            "definition": "Coefficient of determination for nested models."
-                                        },
-                                        "adjusted_r_squared": {
-                                            "definition": "Adjusted multiple_r_squared taking into account degrees of freedom."
-                                        },
-                                        "f_stat": {
-                                            "definition": "F-statistic for nested models."
-                                        },
-                                        "multiple_p_value": {
-                                            "definition": "The p-value for the F-test of nested models."
-                                        },
-                                        "n": {
-                                            "definition": "Number of samples included in the regression. A sample is included if and only if y, all elements of x, and weight (if set) are non-missing."
-                                        }
-                                    }
-                                },
-                                "n_deletion": {
-                                    "definition": "Deletion regression statistics.",
-                                    "subfields": {
-                                        "beta": {
-                                            "definition": "Estimated regression coefficient for each PC."
-                                        },
-                                        "standard_error": {
-                                            "definition": "Estimated standard error for each PC."
-                                        },
-                                        "t_stat": {
-                                            "definition": "The t-statistic for each PC."
-                                        },
-                                        "p_value": {
-                                            "definition": "The p-value for each PC."
-                                        },
-                                        "multiple_standard_error": {
-                                            "definition": "Estimated standard deviation of the random error."
-                                        },
-                                        "multiple_r_squared": {
-                                            "definition": "Coefficient of determination for nested models."
-                                        },
-                                        "adjusted_r_squared": {
-                                            "definition": "Adjusted multiple_r_squared taking into account degrees of freedom."
-                                        },
-                                        "f_stat": {
-                                            "definition": "F-statistic for nested models."
-                                        },
-                                        "multiple_p_value": {
-                                            "definition": "The p-value for the F-test of nested models."
-                                        },
-                                        "n": {
-                                            "definition": "Number of samples included in the regression. A sample is included if and only if y, all elements of x, and weight (if set) are non-missing."
-                                        }
-                                    }
-                                },
-                                "r_het_hom_var": {
-                                    "definition": "Het/HomVar regression statistics.",
-                                    "subfields": {
-                                        "beta": {
-                                            "definition": "Estimated regression coefficient for each PC."
-                                        },
-                                        "standard_error": {
-                                            "definition": "Estimated standard error for each PC."
-                                        },
-                                        "t_stat": {
-                                            "definition": "The t-statistic for each PC."
-                                        },
-                                        "p_value": {
-                                            "definition": "The p-value for each PC."
-                                        },
-                                        "multiple_standard_error": {
-                                            "definition": "Estimated standard deviation of the random error."
-                                        },
-                                        "multiple_r_squared": {
-                                            "definition": "Coefficient of determination for nested models."
-                                        },
-                                        "adjusted_r_squared": {
-                                            "definition": "Adjusted multiple_r_squared taking into account degrees of freedom."
-                                        },
-                                        "f_stat": {
-                                            "definition": "F-statistic for nested models."
-                                        },
-                                        "multiple_p_value": {
-                                            "definition": "The p-value for the F-test of nested models."
-                                        },
-                                        "n": {
-                                            "definition": "Number of samples included in the regression. A sample is included if and only if y, all elements of x, and weight (if set) are non-missing."
-                                        }
-                                    }
-                                },
-                                "n_transition": {
-                                    "definition": "Transition regression statistics.",
-                                    "subfields": {
-                                        "beta": {
-                                            "definition": "Estimated regression coefficient for each PC."
-                                        },
-                                        "standard_error": {
-                                            "definition": "Estimated standard error for each PC."
-                                        },
-                                        "t_stat": {
-                                            "definition": "The t-statistic for each PC."
-                                        },
-                                        "p_value": {
-                                            "definition": "The p-value for each PC."
-                                        },
-                                        "multiple_standard_error": {
-                                            "definition": "Estimated standard deviation of the random error."
-                                        },
-                                        "multiple_r_squared": {
-                                            "definition": "Coefficient of determination for nested models."
-                                        },
-                                        "adjusted_r_squared": {
-                                            "definition": "Adjusted multiple_r_squared taking into account degrees of freedom."
-                                        },
-                                        "f_stat": {
-                                            "definition": "F-statistic for nested models."
-                                        },
-                                        "multiple_p_value": {
-                                            "definition": "The p-value for the F-test of nested models."
-                                        },
-                                        "n": {
-                                            "definition": "Number of samples included in the regression. A sample is included if and only if y, all elements of x, and weight (if set) are non-missing."
-                                        }
-                                    }
-                                },
-                                "n_transversion": {
-                                    "definition": "Transversion regression statistics.",
-                                    "subfields": {
-                                        "beta": {
-                                            "definition": "Estimated regression coefficient for each PC."
-                                        },
-                                        "standard_error": {
-                                            "definition": "Estimated standard error for each PC."
-                                        },
-                                        "t_stat": {
-                                            "definition": "The t-statistic for each PC."
-                                        },
-                                        "p_value": {
-                                            "definition": "The p-value for each PC."
-                                        },
-                                        "multiple_standard_error": {
-                                            "definition": "Estimated standard deviation of the random error."
-                                        },
-                                        "multiple_r_squared": {
-                                            "definition": "Coefficient of determination for nested models."
-                                        },
-                                        "adjusted_r_squared": {
-                                            "definition": "Adjusted multiple_r_squared taking into account degrees of freedom."
-                                        },
-                                        "f_stat": {
-                                            "definition": "F-statistic for nested models."
-                                        },
-                                        "multiple_p_value": {
-                                            "definition": "The p-value for the F-test of nested models."
-                                        },
-                                        "n": {
-                                            "definition": "Number of samples included in the regression. A sample is included if and only if y, all elements of x, and weight (if set) are non-missing."
-                                        }
-                                    }
-                                },
-                                "r_ti_tv_singleton": {
-                                    "definition": "Transition/Transversion singleton ratio regression statistics.",
-                                    "subfields": {
-                                        "beta": {
-                                            "definition": "Estimated regression coefficient for each PC."
-                                        },
-                                        "standard_error": {
-                                            "definition": "Estimated standard error for each PC."
-                                        },
-                                        "t_stat": {
-                                            "definition": "The t-statistic for each PC."
-                                        },
-                                        "p_value": {
-                                            "definition": "The p-value for each PC."
-                                        },
-                                        "multiple_standard_error": {
-                                            "definition": "Estimated standard deviation of the random error."
-                                        },
-                                        "multiple_r_squared": {
-                                            "definition": "Coefficient of determination for nested models."
-                                        },
-                                        "adjusted_r_squared": {
-                                            "definition": "Adjusted multiple_r_squared taking into account degrees of freedom."
->>>>>>> 814652bb
                                         },
                                         "r_insertion_deletion": {
                                             "definition": "Insertion : deletion ratio regression statistics.",
@@ -1591,7 +1246,6 @@
                                                 }
                                             }
                                         },
-<<<<<<< HEAD
                                         "r_het_hom_var": {
                                             "definition": "Heterozygous : homozygous ratio regression statistics.",
                                             "subfields": {
@@ -1626,10 +1280,6 @@
                                                     "definition": "Number of samples included in the regression. A sample is included if and only if y, all elements of x, and weight (if set) are non-missing."
                                                 }
                                             }
-=======
-                                        "multiple_p_value": {
-                                            "definition": "The p-value for the F-test of nested models."
->>>>>>> 814652bb
                                         },
                                         "r_ti_tv_singleton": {
                                             "definition": "Singleton transition : transversion (TiTv) ratio regression statistics.",
@@ -1671,7 +1321,6 @@
                                 "qc_metrics_stats": {
                                     "definition": "The statistics generated for outlier filter cutoffs based on the residuals for each of the hail sample QC metrics.",
                                     "subfields": {
-<<<<<<< HEAD
                                         "r_ti_tv_residual": {
                                             "definition": "Transition : transversion (TiTv) ratio residuals statistics.",
                                             "subfields": {
@@ -1687,177 +1336,6 @@
                                                 "upper": {
                                                     "definition": "The transition : transversion (TiTv) ratio upper median absolute deviation threshold."
                                                 }
-=======
-                                        "beta": {
-                                            "definition": "Estimated regression coefficient for each PC."
-                                        },
-                                        "standard_error": {
-                                            "definition": "Estimated standard error for each PC."
-                                        },
-                                        "t_stat": {
-                                            "definition": "The t-statistic for each PC."
-                                        },
-                                        "p_value": {
-                                            "definition": "The p-value for each PC."
-                                        },
-                                        "multiple_standard_error": {
-                                            "definition": "Estimated standard deviation of the random error."
-                                        },
-                                        "multiple_r_squared": {
-                                            "definition": "Coefficient of determination for nested models."
-                                        },
-                                        "adjusted_r_squared": {
-                                            "definition": "Adjusted multiple_r_squared taking into account degrees of freedom."
-                                        },
-                                        "f_stat": {
-                                            "definition": "F-statistic for nested models."
-                                        },
-                                        "multiple_p_value": {
-                                            "definition": "The p-value for the F-test of nested models."
-                                        },
-                                        "n": {
-                                            "definition": "Number of samples included in the regression. A sample is included if and only if y, all elements of x, and weight (if set) are non-missing."
-                                        }
-                                    }
-                                }
-                            },
-                            "qc_metrics_stats": {
-                                "definition": "The statistics generated for outlier filter cutoffs based on the residuals for each of the hail sample QC metrics.",
-                                "subfields": {
-                                    "n_snp_residual": {
-                                        "definition": "SNP residuals statistics.",
-                                        "subfields": {
-                                            "median": {
-                                                "definition": "The n_snp median."
-                                            },
-                                            "mad": {
-                                                "definition": "The n_snp median aboslute deviation(MAD)."
-                                            },
-                                            "lower": {
-                                                "definition": "The n_snp lower median absolute deviation threshold."
-                                            },
-                                            "upper": {
-                                                "definition": "The n_snp upper median absolute deviation threshold."
-                                            }
-                                        }
-                                    },
-                                    "n_singleton_residual": {
-                                        "definition": "Singleton residuals statistics.",
-                                        "subfields": {
-                                            "median": {
-                                                "definition": "The n_singleton median."
-                                            },
-                                            "mad": {
-                                                "definition": "The n_singleton median aboslute deviation(MAD)."
-                                            },
-                                            "lower": {
-                                                "definition": "The n_singleton lower median absolute deviation threshold."
-                                            },
-                                            "upper": {
-                                                "definition": "The n_singleton upper median absolute deviation threshold."
-                                            }
-                                        }
-                                    },
-                                    "r_ti_tv_residual": {
-                                        "definition": "Transition/Transversion ratio residuals statistics.",
-                                        "subfields": {
-                                            "median": {
-                                                "definition": "The r_ti_tv median."
-                                            },
-                                            "mad": {
-                                                "definition": "The r_ti_tv median aboslute deviation(MAD)."
-                                            },
-                                            "lower": {
-                                                "definition": "The r_ti_tv lower median absolute deviation threshold."
-                                            },
-                                            "upper": {
-                                                "definition": "The r_ti_tv upper median absolute deviation threshold."
-                                            }
-                                        }
-                                    },
-                                    "r_insertion_deletion_residual": {
-                                        "definition": "Insertion/Deletion ratio residuals statistics.",
-                                        "subfields": {
-                                            "median": {
-                                                "definition": "The r_insertion_deletion median."
-                                            },
-                                            "mad": {
-                                                "definition": "The r_insertion_deletion median aboslute deviation(MAD)."
-                                            },
-                                            "lower": {
-                                                "definition": "The r_insertion_deletion lower median absolute deviation threshold."
-                                            },
-                                            "upper": {
-                                                "definition": "The r_insertion_deletion upper median absolute deviation threshold."
-                                            }
-                                        }
-                                    },
-                                    "n_insertion_residual": {
-                                        "definition": "Insertion residuals statistics.",
-                                        "subfields": {
-                                            "median": {
-                                                "definition": "The n_insertion median."
-                                            },
-                                            "mad": {
-                                                "definition": "The n_insertion median aboslute deviation(MAD)."
-                                            },
-                                            "lower": {
-                                                "definition": "The n_insertion lower median absolute deviation threshold."
-                                            },
-                                            "upper": {
-                                                "definition": "The n_insertion upper median absolute deviation threshold."
-                                            }
-                                        }
-                                    },
-                                    "n_deletion_residual": {
-                                        "definition": "Deletion residuals statistics.",
-                                        "subfields": {
-                                            "median": {
-                                                "definition": "The n_deletion median."
-                                            },
-                                            "mad": {
-                                                "definition": "The n_deletion median aboslute deviation(MAD)."
-                                            },
-                                            "lower": {
-                                                "definition": "The n_deletion lower median absolute deviation threshold."
-                                            },
-                                            "upper": {
-                                                "definition": "The n_deletion upper median absolute deviation threshold."
-                                            }
-                                        }
-                                    },
-                                    "r_het_hom_var_residual": {
-                                        "definition": "Het/HomVar ratio residuals statistics.",
-                                        "subfields": {
-                                            "median": {
-                                                "definition": "The r_het_hom_var median."
-                                            },
-                                            "mad": {
-                                                "definition": "The r_het_hom_var median aboslute deviation(MAD)."
-                                            },
-                                            "lower": {
-                                                "definition": "The r_het_hom_var lower median absolute deviation threshold."
-                                            },
-                                            "upper": {
-                                                "definition": "The r_het_hom_var upper median absolute deviation threshold."
-                                            }
-                                        }
-                                    },
-                                    "n_transition_residual": {
-                                        "definition": "Transition residuals statistics.",
-                                        "subfields": {
-                                            "median": {
-                                                "definition": "The n_transition median."
-                                            },
-                                            "mad": {
-                                                "definition": "The n_transition median aboslute deviation(MAD)."
-                                            },
-                                            "lower": {
-                                                "definition": "The n_transition lower median absolute deviation threshold."
-                                            },
-                                            "upper": {
-                                                "definition": "The n_transition upper median absolute deviation threshold."
->>>>>>> 814652bb
                                             }
                                         },
                                         "r_insertion_deletion_residual": {
@@ -1972,17 +1450,10 @@
                     "definition": "Name of workspace to which sample belongs on Terra."
                 },
                 "investigator": {
-<<<<<<< HEAD
                     "definition": "Principal investigator who provided a sample to the Broad."
                 },
                 "cohort": {
                     "definition": "Abbreviation/description of the cohort to which a sample belongs."
-=======
-                    "definition": "Principal investigator who provided the sample to the Broad."
-                },
-                "cohort": {
-                    "definition": "Abbreviation/description of the cohort to which the sample belongs."
->>>>>>> 814652bb
                 },
                 "orsp_cg": {
                     "definition": "Consent group code (as assigned by Office of Sponsored Research)."
@@ -2003,17 +1474,10 @@
                     "definition": "Sample ID (assigned by Broad Genomics Platform)."
                 },
                 "pdo": {
-<<<<<<< HEAD
                     "definition": "Genomics platform's product order in JIRA. Used to track a sample through the lab (e.g. PDO-13180)."
                 },
                 "capture": {
                     "definition": "Technology used for sequencing a sample (e.g. Nextera)."
-=======
-                    "definition": "Genomics platform's product order in JIRA. Used to track the sample through the lab (e.g. PDO-13180)."
-                },
-                "capture": {
-                    "definition": "Technology used for sequencing the sample (e.g. Nextera)."
->>>>>>> 814652bb
                 },
                 "sex": {
                     "definition": "Project provided chromosomal sex."
@@ -2025,7 +1489,6 @@
                     "definition": "Path to the original gVCF."
                 },
                 "disease_description": {
-<<<<<<< HEAD
                     "definition": "Abbreviated description of the phenotype associated with the cohort to which a sample belongs (eg 'IBD')."
                 },
                 "primary_disease": {
@@ -2033,15 +1496,6 @@
                 },
                 "race_ethnicity": {
                     "definition": "Collaborator provided ethnicity of a sample."
-=======
-                    "definition": "Abbreviated description of the phenotype associated with the cohort to which the sample belongs (eg 'IBD')."
-                },
-                "primary_disease": {
-                    "definition": "Short description of the phenotype associated with the cohort to which the sample belongs, typically more descriptive than 'disease_description'."
-                },
-                "race_ethnicity": {
-                    "definition": "Collaborator provided ethnicity of the sample."
->>>>>>> 814652bb
                 },
                 "delivered_gvcf": {
                     "definition": "Path to which the reblocked gVCF was delivered. Note: this file may no longer exist."
@@ -2053,60 +1507,34 @@
                     "definition": "Collaborator provided age in years (e.g. 25)."
                 },
                 "releasable": {
-<<<<<<< HEAD
                     "definition": "Whether a sample has permissions for release. Releasable is not the same as 'release' ('release' means a sample was actually included in an official gnomAD release, the 'release' annotation is not included in this Table - it is added after sample QC)."
                 },
                 "broad_external": {
                     "definition": "Whether a sample was processed at the Broad or externally."
-=======
-                    "definition": "Whether the sample has permissions for release. Releasable is not the same as 'release' ('release' means the sample was actually included in an official gnomAD release, the 'release' annotation is not included in this Table - it is added after sample QC)."
-                },
-                "broad_external": {
-                    "definition": "Whether the sample was processed at the Broad or externally."
->>>>>>> 814652bb
                 },
                 "remapped_primary_disease": {
                     "definition": "Remapping of 'primary_disease' into more general categories."
                 },
                 "v2_meta": {
-<<<<<<< HEAD
                     "definition": "",
-=======
-                    "definition": "gnomAD v2 metadata.",
->>>>>>> 814652bb
                     "subfields": {
                         "v2_age": {
                             "definition": "Last known sample age in gnomAD v2 metadata."
                         },
                         "v2_sex": {
-<<<<<<< HEAD
                             "definition": "Sample's chromosomal sex in gnomAD v2 metadata."
                         },
                         "v2_hard_filters": {
                             "definition": "Sample's hard filters in gnomAD v2 ('contamination', 'callrate', 'chimera', 'insert_size', 'coverage', 'ambiguous_sex', and 'sex_aneuploidy')."
-=======
-                            "definition": "Sample\u2019s chromosomal sex in gnomAD v2 metadata."
-                        },
-                        "v2_hard_filters": {
-                            "definition": "Sample\u2019s hard filters in gnomAD v2 (\u2018contamination\u2019, \u2018callrate\u2019, \u2018chimera\u2019, \u2018insert_size\u2019, \u2018coverage\u2019, \u2018ambiguous_sex\u2019, and \u2018sex_aneuploidy\u2019)."
->>>>>>> 814652bb
                         },
                         "v2_perm_filters": {
                             "definition": "Permission filters in gnomad v2 ('tcga_tumor', 'tcga_barcode', 'tcga_below_30', 'specific_exclusion', 'esp', 'not_releasable', and 'syndip')."
                         },
-<<<<<<< HEAD
                         "v2_pop_platform_filters": {
                             "definition": "Population- and platform-specific outlier filters from gnomAD v2."
                         },
                         "v2_related": {
                             "definition": "Whether a sample was found to be related to another sample within gnomAD v2."
-=======
-                        "v2_pop_platform": {
-                            "definition": "Population- and platform-specific outlier filters from gnomAD v2."
-                        },
-                        "v2_related": {
-                            "definition": "Whether the sample was found to be related to another sample within gnomAD v2."
->>>>>>> 814652bb
                         },
                         "v2_data_type": {
                             "definition": "Sample datatype, exomes or genomes. Metadata from only gnomAD v2 exomes was merged into this v4 exome metadata Table."
@@ -2115,7 +1543,6 @@
                             "definition": "Technology used within the Genomics Platform (e.g. PCR-Free Human WGS - 20x v1.1) from gnomAD v2 metadata."
                         },
                         "v2_product_simplified": {
-<<<<<<< HEAD
                             "definition": "Reduced list of sample products ('v2_product'), where similar products are combined."
                         },
                         "v2_qc_platform": {
@@ -2132,24 +1559,6 @@
                         },
                         "v2_investigator": {
                             "definition": "GnomAD v2 Collaborator, similar to 'contact_pi' which was used in gnomAD v3."
-=======
-                            "definition": "Reduced list of sample products (\u2018v2_product\u2019), where similar products are combined."
-                        },
-                        "v2_qc_platform": {
-                            "definition": "gnomAD v2 PCA imputed platform based on sample call rate."
-                        },
-                        "v2_project_id": {
-                            "definition": "gnomAD v2 project ID: RP project, C project ID (antiquated), or G project ID (antiquated). Will match \u2018seq_project\u2019 and \u2018research_project_key\u2019 if the project is in gnomAD v3 and began after cloud processing. C and G project IDs exist for older projects that began on-prem."
-                        },
-                        "v2_project_description": {
-                            "definition": "Text description of \u2018v2_project_id\u2019 (e.g. PROMIS, GTEx)."
-                        },
-                        "v2_internal": {
-                            "definition": "Whether or not the sample was processed at the Broad from gnomAD v2 metadata. If False, the sample was processed externally."
-                        },
-                        "v2_investigator": {
-                            "definition": "gnomAD v2 Collaborator, similar to \u2018contact_pi\u2019 which was used in gnomAD v3."
->>>>>>> 814652bb
                         },
                         "v2_known_pop": {
                             "definition": "Collaborator provided global population from gnomAD v2."
@@ -2164,7 +1573,6 @@
                             "definition": "Sample's inferred subcontinental population label in gnomAD v2."
                         },
                         "v2_neuro": {
-<<<<<<< HEAD
                             "definition": "Whether a sample is in a neurology cohort and thus excluded from the v2 non-neuro subset. See gnomAD's dataset selection for more information."
                         },
                         "v2_control": {
@@ -2178,21 +1586,6 @@
                         },
                         "v2_release": {
                             "definition": "Whether a sample is in the gnomAD v2 release (sample was high-quality and not related to any other sample in the v2 release dataset). The field equates to True if a sample is found in the v2/v3 relatedness HT with kinship coefficient > 0.4 (considered a duplicate), the v3 sample ID ('s' in this v3 dataset)) matches the previous v2 genome sample ID ('s' in the in the v2 dataset), or the newly added 1000 genome sample ID ('s' in the v3 dataset) matches a v2 exome sample ID ('s' in the v2 dataset) and the matching v2 exome was released."
-=======
-                            "definition": "Whether the sample is in a neurology cohort and thus excluded from the v2 non-neuro subset. See gnomAD\u2019s dataset selection for more information."
-                        },
-                        "v2_control": {
-                            "definition": "Whether the sample is a control in gnomAD v2. See gnomAD\u2019s dataset selection for more information."
-                        },
-                        "v2_topmed": {
-                            "definition": "Whether the sample is a TOPMED sample in gnomAD v2. See gnomAD\u2019s dataset selection for more information."
-                        },
-                        "v2_high_quality": {
-                            "definition": "Whether the sample is considered high-quality in gnomAD v2, i.e. sample does not have any hard filters or population and platform outlier filters."
-                        },
-                        "v2_release": {
-                            "definition": "Whether the sample is in the gnomAD v2 release (sample was high-quality and not related to any other sample in the v2 release dataset). The field equates to True if the sample is found in the v2/v3 relatedness HT with kinship coefficient > 0.4 (considered a duplicate), the v3 sample ID (\u2018s\u2019 in this v3 dataset)) matches the previous v2 genome sample ID (\u2018s\u2019 in the in the v2 dataset), or the newly added 1000 genome sample ID (\u2018s\u2019 in the v3 dataset) matches a v2 exome sample ID (\u2018s\u2019 in the v2 dataset) and the matching v2 exome was released."
->>>>>>> 814652bb
                         },
                         "v2_release_2_0_2": {
                             "definition": "Sample was included in the gnomAD v2.0.2 release."
@@ -2201,17 +1594,10 @@
                             "definition": "Inbreeding coefficient (excess heterozygosity) on chromosome X from the gnomAD v2 callset."
                         },
                         "v2_ambiguous_sex": {
-<<<<<<< HEAD
                             "definition": "Whether a sample was flagged for ambiguous sex in the gnomAD v2 callset."
                         },
                         "v2_sex_aneuploidy": {
                             "definition": "Whether a sample was flagged for sex aneuploidy in the gnomAD v2 callset."
-=======
-                            "definition": "Whether the sample was flagged for ambiguous sex in the gnomAD v2 callset."
-                        },
-                        "v2_sex_aneuploidy": {
-                            "definition": "Whether the sample was flagged for sex aneuploidy in the gnomAD v2 callset."
->>>>>>> 814652bb
                         },
                         "v2_normalized_y_coverage": {
                             "definition": "Normalized coverage on chromosome Y (normalized using chromosome 20) from the gnomAD v2 metadata."
@@ -2222,11 +1608,7 @@
                     }
                 },
                 "ukb_meta": {
-<<<<<<< HEAD
                     "definition": "",
-=======
-                    "definition": "UK Biobank (UKB) metadata.",
->>>>>>> 814652bb
                     "subfields": {
                         "ukb_projected_pop": {
                             "definition": "Inferred population after projecting onto gnomAD population PCs for UKB samples."
@@ -2247,17 +1629,12 @@
                             "definition": "True if the UKB sample should be withdrawn from the VDS and any analyses based on withdraw list for application 31063 on 02/22/2022."
                         },
                         "ukb_batch": {
-<<<<<<< HEAD
                             "definition": "Sample's data tranche (150K, 100K, 200K, 300K)."
-=======
-                            "definition": " Sample's data tranche (150K, 100K, 200K, 300K)."
->>>>>>> 814652bb
                         },
                         "ukb_batch_num": {
                             "definition": "Numeric representation of batch. 0: 150K, 1: 100K, 2: 200K, 3: 300K."
                         },
                         "ukb_ambiguous_sex": {
-<<<<<<< HEAD
                             "definition": "Whether a sample was flagged for ambiguous sex in the UKB callset."
                         },
                         "ukb_sex_aneuploidy": {
@@ -2268,18 +1645,6 @@
                             "subfields": {
                                 "is_female": {
                                     "definition": "Whether a sample was imputed female in the UKB callset (based on default values of Hail's impute_sex module)."
-=======
-                            "definition": "Whether the sample was flagged for ambiguous sex in the UKB callset."
-                        },
-                        "ukb_sex_aneuploidy": {
-                            "definition": "Whether the sample was flagged for sex aneuploidy in the UKB callset."
-                        },
-                        "ukb_sex_imputation": {
-                            "definition": "UKB sex imputation output.",
-                            "subfields": {
-                                "is_female": {
-                                    "definition": "Whether the sample was imputed female in the UKB callset (based on default values of Hail's impute_sex module)."
->>>>>>> 814652bb
                                 },
                                 "f_stat": {
                                     "definition": "Inbreeding coefficient (excess heterozygosity) on chromosome X from the UKB callset."
@@ -2453,14 +1818,7 @@
                     "definition": "The fraction of homozygous alternate variants on chromosome X."
                 },
                 "chrx_frac_hom_alt_adj": {
-<<<<<<< HEAD
                     "definition": "Sample's fraction of high-quality homozygous alternate genotypes on chromosome X."
-=======
-                    "definition": "The fraction of high-quality homozygous alternate variants on chromosome X."
-                },
-                "is_female": {
-                    "definition": "Hail's impute sex boolean representation of XX."
->>>>>>> 814652bb
                 },
                 "platform": {
                     "definition": "Platform assigned during platform inference."
@@ -2602,7 +1960,6 @@
                     "definition": "Whether a sample failed hard filtering."
                 },
                 "relatedness_filters": {
-<<<<<<< HEAD
                     "definition": "Struct of relatedness filters. Any sample that is hard-filtered will have a missing value for these annotations.",
                     "subfields": {
                         "related": {
@@ -2621,9 +1978,6 @@
                 },
                 "release_relatedness_filters": {
                     "definition": "Struct of release sample relatedness filters. Any sample that is hard-filtered or outlier-filtered will have a missing value for these annotations.",
-=======
-                    "definition": "Struct of relatedness filters.",
->>>>>>> 814652bb
                     "subfields": {
                         "related": {
                             "definition": "Whether a sample was filtered for second-degree (or closer) relatedness in the final release."
@@ -2780,11 +2134,7 @@
                     }
                 },
                 "qc_metrics_fail": {
-<<<<<<< HEAD
                     "definition": "Struct of booleans for each sample QC metric indicating whether a sample was found to be an outlier in 'nearest_neighbor_filters' and/or (depends on value of 'ensemble_combination_operator' global) 'regressed_filters'.",
-=======
-                    "definition": "The combined (using `ensemble_operator`) outlier fail boolean for each metric.",
->>>>>>> 814652bb
                     "subfields": {
                         "r_ti_tv": {
                             "definition": "Whether a sample failed the transition : transversion (TiTv) ratio ensemble filter."
