--- conflicted
+++ resolved
@@ -307,15 +307,14 @@
          determine the contig size and doesn't break up the reference blocks in the same way the Hail method does.
 
     :param vds: Input VDS for use in sex inference.
-<<<<<<< HEAD
+    :param interval_qc_mt: Optional interval QC MatrixTable. This is only needed if `high_cov_intervals`,
+        `high_cov_per_platform` or `high_cov_all_platforms` are True.
     :param high_cov_intervals: Whether to filter to high coverage intervals for the sex ploidy imputation. Default
         is False.
     :param high_cov_per_platform: Whether filter to per platform high coverage intervals for the sex ploidy imputation.
         Default is False.
     :param high_cov_all_platforms: Whether to filter to high coverage intervals for the sex ploidy imputation. Using
         only intervals that are considered high coverage across all platforms. Default is False.
-    :param interval_qc_mt: Optional interval QC MatrixTable. This is only needed if `high_cov_intervals`,
-        `high_cov_per_platform` or `high_cov_all_platforms` are True.
     :param platform_ht: Input platform assignment Table. This is only needed if `high_cov_per_platform` or
         `high_cov_all_platforms` are True.
     :param min_platform_size: Required size of a platform to be considered when using `high_cov_all_platforms`. Only
@@ -323,20 +322,6 @@
         coverage across all platforms. Default is 100.
     :param normalization_contig: Which autosomal chromosome to use for normalizing the coverage of chromosomes X and Y.
         Default is 'chr20'.
-=======
-    :param interval_qc_mt: Optional interval QC MatrixTable. This is only needed if `high_cov_intervals` or
-        `high_cov_all_platforms` are True.
-    :param high_cov_intervals: Whether to filter to high coverage intervals for the sex ploidy and karyotype inference.
-    :param per_platform: Whether to run the sex ploidy and karyotype inference per platform.
-    :param high_cov_all_platforms: Whether to filter to high coverage intervals for the sex ploidy and karyotype.
-        inference. Using only intervals that are considered high coverage across all platforms.
-    :param platform_ht: Input platform assignment Table. This is only needed if `per_platform` or
-        `high_cov_all_platforms` are True.
-    :param min_platform_size: Required size of a platform to be considered when using `high_cov_all_platforms`. Only
-        platforms that have # of samples > 'min_platform_size' are used to determine intervals that have a
-        high coverage across all platforms.
-    :param normalization_contig: Which autosomal chromosome to use for normalizing the coverage of chromosomes X and Y.
->>>>>>> 3e2fba27
     :param variant_depth_only_x_ploidy: Whether to use depth of variant data within calling intervals instead of
         reference data for chrX ploidy estimation. Default will only use reference data.
     :param variant_depth_only_y_ploidy: Whether to use depth of variant data within calling intervals instead of
@@ -347,18 +332,6 @@
         interval_coverage MatrixTable.
     :param norm_cov: Mean coverage level used to define high coverage intervals on the normalization autosome
         (`normalization_contig`). This field must be in the interval_coverage MT.
-<<<<<<< HEAD
-    :param prop_samples_x: Proportion samples at specified coverage `x_cov` to determine high coverage intervals on chromosome X.
-    :param prop_samples_y: Proportion samples at specified coverage `y_cov` to determine high coverage intervals on chromosome Y.
-    :param prop_samples_norm: Proportion samples at specified coverage `norm_cov` to determine high coverage intervals
-        on the normalization chromosome specified by `normalization_contig`.
-    :param freq_ht: Table to use for f-stat allele frequency cutoff. The input VDS is filtered to sites in this Table
-        prior to running Hail's `impute_sex` module, and alternate allele frequency is used from this Table with a
-        `min_af` cutoff.
-    :param min_af: Minimum alternate allele frequency to be used in f-stat calculations.
-    :param f_stat_cutoff: f-stat to roughly divide 'XX' from 'XY' samples. Assumes XX samples are below cutoff and XY are above cutoff.
-    :return: Table with imputed ploidies.
-=======
     :param prop_samples_x: Proportion samples at specified coverage `x_cov` to determine high coverage intervals on
         chromosome X.
     :param prop_samples_y: Proportion samples at specified coverage `y_cov` to determine high coverage intervals on
@@ -371,8 +344,7 @@
     :param min_af: Minimum alternate allele frequency to be used in f-stat calculations. Default is 0.001.
     :param f_stat_cutoff: f-stat to roughly divide 'XX' from 'XY' samples. Assumes XX samples are below cutoff and XY
         are above cutoff. Default is -1.0.
-    :return: Table with inferred sex annotation.
->>>>>>> 3e2fba27
+    :return: Table with imputed ploidies.
     """
     if (high_cov_per_platform or high_cov_all_platforms) and platform_ht is None:
         raise ValueError(
@@ -478,13 +450,8 @@
         per_platform_ploidy_hts = []
         for platform in platforms:
             logger.info(
-<<<<<<< HEAD
                 "Performing ploidy imputation using high coverage intervals for platform %s...",
                 platform,
-=======
-                "Running sex ploidy and sex karyotype estimation using high coverage intervals across the full sample "
-                "set..."
->>>>>>> 3e2fba27
             )
             ploidy_ht = _annotate_sex(
                 hl.vds.filter_samples(
@@ -691,19 +658,11 @@
                     else f_stat_sites.ht()
                 )
 
-<<<<<<< HEAD
             ploidy_ht_path = (
                 get_checkpoint_path(f"ploidy_imputation") if test else ploidy.path
             )
             # Added because without this impute_sex_chromosome_ploidy will still run even with overwrite=False
             if args.overwrite or not file_exists(ploidy_ht_path):
-=======
-            sex_ht_path = (
-                get_checkpoint_path("sex_imputation") if test else sex.path
-            )
-            # Added because without this impute_sex_chromosome_ploidy will still run even with overwrite=False
-            if overwrite or not file_exists(sex_ht_path):
->>>>>>> 3e2fba27
                 interval_qc_mt = (
                     hl.read_matrix_table(
                         get_checkpoint_path(
@@ -718,11 +677,7 @@
                     vds,
                     interval_qc_mt,
                     high_cov_intervals=args.high_cov_intervals,
-<<<<<<< HEAD
                     high_cov_per_platform=args.high_cov_per_platform,
-=======
-                    per_platform=per_platform,
->>>>>>> 3e2fba27
                     high_cov_all_platforms=args.high_cov_all_platforms,
                     platform_ht=platform_ht,
                     min_platform_size=args.min_platform_size,
@@ -738,21 +693,6 @@
                     freq_ht=freq_ht,
                     min_af=args.min_af,
                     f_stat_cutoff=args.f_stat_cutoff,
-<<<<<<< HEAD
-=======
-                )
-                ht = ht.annotate_globals(f_stat_ukb_var=args.f_stat_ukb_var)
-                ht.write(
-                    get_checkpoint_path(
-                        f"sex_imputation{'.per_platform' if per_platform else ''}"
-                        f"{'.high_cov_all_platforms' if args.high_cov_all_platforms else ''}"
-                        f"{'.high_cov' if args.high_cov_intervals else ''}"
-                        f"{'.ukb_f_stat' if args.f_stat_ukb_var else ''}"
-                    )
-                    if test
-                    else sex.path,
-                    overwrite=True,
->>>>>>> 3e2fba27
                 )
 
                 ploidy_ht = ploidy_ht.annotate(platform=platform_ht[ploidy_ht.key].qc_platform)
