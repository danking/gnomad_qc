import argparse
import logging
from typing import Callable, List, Optional

import hail as hl

from gnomad.sample_qc.pipeline import annotate_sex
from gnomad.utils.file_utils import file_exists
from gnomad.utils.slack import slack_notifications

from gnomad_qc.slack_creds import slack_token
from gnomad_qc.v4.resources.basics import (
    calling_intervals,
    get_checkpoint_path,
    get_gnomad_v4_vds,
    get_logging_path,
    ukb_f_stat,
)
from gnomad_qc.v4.resources.sample_qc import (
    f_stat_sites,
    interval_coverage,
    platform,
    sex,
    sex_imputation_coverage,
    sex_imputation_platform_coverage,
)

logging.basicConfig(format="%(levelname)s (%(name)s %(lineno)s): %(message)s")
logger = logging.getLogger("sex_inference")
logger.setLevel(logging.INFO)


def determine_fstat_sites(
    vds: hl.vds.VariantDataset,
    approx_af_and_no_callrate: bool = False,
    min_af: float = 0.001,
    min_callrate: float = 0.99,
) -> hl.Table:
    """
    Write a Table with chromosome X SNPs that are bi-allelic, common, and high callrate by default.

    This Table is designed to be used as a variant filter in sex imputation for f-stat computation.

    .. warning::

        By default `approx_af_and_no_callrate` is False and the final Table will be filtered to high callrate (> value
        specified by `min_callrate`) variants. This requires a densify of chrX!!"

    .. note::

        If `approx_af_and_no_callrate` is True allele frequency is approximated with AC/(n_samples * 2) and no callrate
        filter is used.

    :param vds: Input VariantDataset.
    :param approx_af_and_no_callrate: Whether to approximate allele frequency with AC/(n_samples * 2) and use no
        callrate cutoff to filter sites.
    :param min_af: Alternate allele frequency cutoff used to filter sites.
    :param min_callrate: Callrate cutoff used to filter sites.
    :return: Table of chromosome X sites to be used for f-stat computation.
    """
    vds = hl.vds.filter_chromosomes(vds, keep=["chrX"])
    vd = vds.variant_data
    vd = vd.filter_rows(
        (hl.len(vd.alleles) == 2) & hl.is_snp(vd.alleles[0], vd.alleles[1])
    )
    vd = vd.transmute_entries(GT=hl.experimental.lgt_to_gt(vd.LGT, vd.LA))
    vds = hl.vds.VariantDataset(vds.reference_data, vd)

    if approx_af_and_no_callrate:
        n_samples = vd.count_cols()
        logger.info("Number of samples: %d", n_samples)
        ht = vd.select_rows(
            AF=hl.agg.sum(vd.GT.n_alt_alleles()) / (n_samples * 2),
        ).rows()
        ht = ht.filter(ht.AF > min_af)
        ht = ht.annotate_globals(
            min_approx_af=min_af,
        )
    else:
        mt = hl.vds.to_dense_mt(vds)
        ht = hl.variant_qc(mt).rows()
        ht = ht.filter(
            (ht.variant_qc.call_rate > min_callrate) & (ht.variant_qc.AF[1] > min_af)
        )
        ht = ht.annotate(AF=ht.variant_qc.AF[1])
        ht = ht.annotate_globals(
            min_af=min_af,
            min_callrate=min_callrate,
        )

    return ht


def load_platform_ht(
    test: bool = False,
    calling_interval_name: str = "intersection",
    calling_interval_padding: int = 50,
) -> hl.Table:
    """
    Load platform assignment Table or test Table and return an error if requested Table does not exist.

    .. note::

        If `test` is True and the test platform assignment Table does not exist, the function will load the final
        platform assignment Table instead if it already exists.

    :param test: Whether a test platform assignment Table should be loaded.
    :param calling_interval_name: Name of calling intervals to use for interval coverage. One of: 'ukb', 'broad', or
        'intersection'. Only used if `test` is True.
    :param calling_interval_padding: Number of base pair padding to use on the calling intervals. One of 0 or 50 bp.
        Only used if `test` is True.
    :return: Platform assignment Table.
    """
    logger.info("Loading platform information...")
    test_platform_path = get_checkpoint_path(
        f"test_platform_assignment.{calling_interval_name}.pad{calling_interval_padding}"
    )
    if test and file_exists(test_platform_path):
        ht = hl.read_table(test_platform_path)
    elif file_exists(platform.path):
        ht = platform.ht()
        if test:
            logger.warning(
                "Test platform file does not exist for calling interval %s and interval padding %s, using final "
                "platform assignment Table instead. To use a test platform assignment please run "
                "platform_inference.py --assign-platforms with the --test argument and needed "
                "--calling-interval-name/--calling-interval-padding arguments.",
                calling_interval_name,
                calling_interval_padding,
            )
    elif test:
        raise FileNotFoundError(
            f"There is no test platform assignment Table written for calling interval {calling_interval_name} and "
            f"interval padding {calling_interval_padding} and a final platform assignment Table does not exist. "
            f"Please run platform_inference.py --assign-platforms with the --test argument and needed "
            f"--calling-interval-name/--calling-interval-padding arguments."
        )
    else:
        raise FileNotFoundError(
            f"There is no final platform assignment Table written. Please run: "
            f"platform_inference.py --assign-platforms to compute the platform assignment Table."
        )

    return ht


def generate_sex_imputation_interval_coverage_mt(
    vds: hl.vds.VariantDataset,
    calling_intervals_ht: hl.Table,
    contigs: List[str] = ["chrX", "chrY", "chr20"],
) -> hl.MatrixTable:
    """
    Create a MatrixTable of interval-by-sample coverage on a specified list of contigs with PAR regions excluded.

    :param vds: Input VariantDataset.
    :param calling_intervals_ht: Calling interval Table.
    :param contigs: Which contigs to compute interval coverage on for sex imputation. Default: 'chrX', 'chrY', 'chr20'.
    :return: MatrixTable with interval coverage per sample on specified contigs and PAR regions excluded.
    """
    calling_intervals_ht = calling_intervals_ht.filter(
        hl.literal(contigs).contains(calling_intervals_ht.interval.start.contig)
    )
    logger.info(
        "Filtering VariantDataset to the following contigs: %s...",
        ", ".join(contigs),
    )
    vds = hl.vds.filter_chromosomes(vds, keep=contigs)
    rg = vds.reference_data.locus.dtype.reference_genome

    par_boundaries = []
    for par_interval in rg.par:
        par_boundaries.append(par_interval.start)
        par_boundaries.append(par_interval.end)

    # Segment on PAR interval boundaries
    calling_intervals = hl.segment_intervals(calling_intervals_ht, par_boundaries)

    # Remove intervals overlapping PAR
    calling_intervals = calling_intervals.filter(
        hl.all(lambda x: ~x.overlaps(calling_intervals.interval), hl.literal(rg.par))
    )

    kept_contig_filter = hl.array(contigs).map(
        lambda x: hl.parse_locus_interval(x, reference_genome=rg)
    )
    vds = hl.vds.VariantDataset(
        hl.filter_intervals(vds.reference_data, kept_contig_filter),
        hl.filter_intervals(vds.variant_data, kept_contig_filter),
    )
    mt = hl.vds.interval_coverage(vds, calling_intervals, gq_thresholds=()).drop(
        "gq_thresholds"
    )

    return mt


def generate_sex_imputation_interval_qc_mt(
    mt: hl.MatrixTable,
    platform_ht: hl.Table,
    mean_dp_thresholds: List[int] = [5, 10, 15, 20, 25],
) -> hl.MatrixTable:
    """
    Create a Table of fraction of samples per interval and per platform with mean DP over specified thresholds.

    :param mt: Input sex interval coverage MatrixTable.
    :param platform_ht: Input platform assignment Table.
    :param mean_dp_thresholds: List of mean DP thresholds to use for computing the fraction of samples with mean
        interval DP >= the threshold.
    :return: MatrixTable with annotations for the fraction of samples per interval and per platform over DP thresholds.
    """
    mt = mt.annotate_cols(platform=platform_ht[mt.col_key].qc_platform)
    mt = mt.annotate_rows(
        **{
            f"over_{dp}x": hl.agg.fraction(mt.mean_dp >= dp)
            for dp in mean_dp_thresholds
        },
        mean_fraction_over_dp_0=hl.agg.mean(mt.fraction_over_dp_threshold[1]),
    )
    mt = mt.select_globals(mean_dp_thresholds=mean_dp_thresholds)

    logger.info("Adding per platform aggregation...")
    platform_mt = mt.group_cols_by(mt.platform).aggregate(
        **{
            f"platform_over_{dp}x": hl.agg.fraction(mt.mean_dp >= dp)
            for dp in mean_dp_thresholds
        },
        platform_mean_fraction_over_dp_0=hl.agg.mean(mt.fraction_over_dp_threshold[1]),
    )

    platform_ht = platform_ht.group_by(platform_ht.qc_platform).aggregate(
        n_samples=hl.agg.count()
    )
    platform_mt = platform_mt.annotate_cols(
        n_samples=platform_ht[platform_mt.col_key].n_samples
    )

    return platform_mt


def compute_sex(
    vds: hl.vds.VariantDataset,
    interval_qc_mt: Optional[hl.MatrixTable] = None,
    high_cov_intervals: bool = False,
    per_platform: bool = False,
    high_cov_all_platforms: bool = False,
    platform_ht: Optional[hl.Table] = None,
    min_platform_size: bool = 100,
    normalization_contig: str = "chr20",
    variant_depth_only_x_ploidy: bool = False,
    variant_depth_only_y_ploidy: bool = False,
    x_cov: int = None,
    y_cov: int = None,
    norm_cov: int = None,
    prop_samples_x: float = None,
    prop_samples_y: float = None,
    prop_samples_norm: float = None,
<<<<<<< HEAD
    freq_ht: Optional[hl.Table] = None,
=======
    freq_ht: hl.Table = None,
>>>>>>> b6408e2c
    min_af: float = 0.001,
    f_stat_cutoff: float = -1.0,
) -> hl.Table:
    """
    Impute sample sex based on X-chromosome heterozygosity and sex chromosome ploidy.

    Within this function there are some critical parameters to consider (more details on each are described below):
        - Filtering to intervals with high coverage for sex chromosome ploidy estimation (`high_cov_intervals`, `x_cov`,
         `y_cov`, `norm_cov`, `prop_samples_x`, `prop_samples_y`, and `prop_samples_norm`).
        - Per platform computations: either to determine per platform sex karyotype cutoffs, or if `high_cov_intervals`
         is used, per platform sex chromosome ploidy estimation and determination of sex karyotype cutoffs is performed
         using per platform high coverage intervals (`x_cov`, `y_cov`, `norm_cov`, `prop_samples_x`, `prop_samples_y`,
         `prop_samples_norm`, and `min_platform_size`).
        - Use per platform stats to determine which are high coverage across all platforms (depending on platform sample
         size). Uses parameters `high_cov_all_platforms`, `x_cov`, `y_cov`, `norm_cov`, `prop_samples_x`,
         `prop_samples_y`, `prop_samples_norm`.
        - We use `annotate_sex`, which uses Hail's VDS imputation of sex ploidy `hail.vds.impute_sex_chromosome_ploidy`,
          and uses `variant_depth_only_x_ploidy` and `variant_depth_only_y_ploidy`.
        - Use of a `freq_ht` to filter variants for the X-chromosome heterozygosity computation. This is the f_stat
         annotation applied by Hail's `impute_sex` module. (`freq_ht`, `min_af`).

    The following are the available options for chrX and chrY relative sex ploidy estimation and sex karyotype
    cutoff determination:
        - Ploidy estimation using all intervals found in `interval_qc_mt`.
        - Per platform ploidy estimation using all intervals found in `interval_qc_mt`. Sex karyotype cutoffs are
         determined by per platform ploidy distributions.
        - Ploidy estimation using only high coverage intervals across the entire dataset, defined as: chrX intervals
         having a proportion of all samples (`prop_samples_x`) with over a specified mean DP (`x_cov`), chrY intervals
         having a proportion of all samples (`prop_samples_y`) with over a specified mean DP (`y_cov`), and
         `normalization_contig` intervals having a proportion of all samples (`prop_samples_norm`) with over a
         specified mean DP (`norm_cov`). Sex karyotype cutoffs are determined by ploidy distributions of all samples.
        - Per platform ploidy estimation using only per platform high coverage intervals defined by: chrX intervals with
         the specific platform having a proportion of samples (`prop_samples_x`) with over a specified mean DP (`x_cov`),
         chrY intervals with the specific platform having a proportion of samples (`prop_samples_y`) with over a
         specified mean DP (`y_cov`), and `normalization_contig` intervals with the specific platform having a
         proportion of samples (`prop_samples_norm`) with over a specified mean DP (`norm_cov`). Sex karyotype cutoffs
         are determined by per platform ploidy distributions.
        - A combined ploidy estimation using only per platform high coverage intervals. Each interval is assessed as high
         coverage per platform on chrX, chrY, and `normalization_contig` as described above for "per platform ploidy
         estimation". Then this method uses only platforms that have # of samples > `min_platform_size` to determine
         intervals that have a high coverage across all platforms. Then sex ploidy estimation and sex karyotype cutoffs
         are determined using this intersection of high coverage intervals across platforms.

    For each of the options described above, there is also the possibility to use a ploidy estimation that uses only
    variants within the specified calling intervals:
        - This can be defined differently for chrX and chrY using `variant_depth_only_x_ploidy` and
        `variant_depth_only_y_ploidy`.
        - `variant_depth_only_x_ploidy` is the preferred method for chrX ploidy computation.
        - If not using only variants Hail's `hail.vds.impute_sex_chromosome_ploidy` method will only compute chromosome
         ploidy using reference block DP per calling interval. This method breaks up the reference blocks at the
         calling interval boundries, maintaining all reference block END information for the mean DP per interval
         computation. This is different from the method used on sparse MatrixTables in gnomad_methods
         `gnomad.utils.sparse_mt.impute_sex_ploidy`. In this the chromosome coverage will be computed using all
         reference blocks and variants found in the sparse MatrixTable, but it only uses specified calling intervals to
         determine the contig size and doesn't break up the reference blocks in the same way the Hail method does.

<<<<<<< HEAD
    :param vds: Input VDS for use in sex inference
    :param interval_qc_mt: Optional interval QC MatrixTable. This is only needed if `high_cov_intervals` or
        `high_cov_all_platforms` are True
    :param high_cov_intervals: Whether to filter to high coverage intervals for the sex ploidy and karyotype inference
    :param per_platform: Whether to run the sex ploidy and karyotype inference per platform
    :param high_cov_all_platforms: Whether to filter to high coverage intervals for the sex ploidy and karyotype
        inference. Using only intervals that are considered high coverage across all platforms
    :param platform_ht: Input platform assignment Table. This is only needed if `per_platform` or `high_cov_all_platforms` are True
    :param min_platform_size: Required size of a platform to be considered when using `high_cov_all_platforms`. Only
=======
    :param vds: Input VDS for use in sex inference.
    :param coverage_mt: Input interval coverage MatrixTable.
    :param high_cov_intervals: Whether to filter to high coverage intervals for the sex ploidy and karyotype inference.
    :param per_platform: Whether to run the sex ploidy and karyotype inference per platform.
    :param high_cov_by_platform_all: Whether to filter to high coverage intervals for the sex ploidy and karyotype
        inference. Using only intervals that are considered high coverage across all platforms.
    :param platform_ht: Input platform assignment Table. This is only needed if per_platform or high_cov_by_platform_all
        are True.
    :param min_platform_size: Required size of a platform to be considered when using `high_cov_by_platform_all`. Only
>>>>>>> b6408e2c
        platforms that have # of samples > 'min_platform_size' are used to determine intervals that have a
        high coverage across all platforms.
    :param normalization_contig: Which autosomal chromosome to use for normalizing the coverage of chromosomes X and Y.
    :param variant_depth_only_x_ploidy: Whether to use depth of variant data within calling intervals instead of
        reference data for chrX ploidy estimation. Default will only use reference data.
    :param variant_depth_only_y_ploidy: Whether to use depth of variant data within calling intervals instead of
        reference data for chrY ploidy estimation. Default will only use reference data.
    :param x_cov: Mean coverage level used to define high coverage intervals on chromosome X. This field must be in the
        interval_coverage MatrixTable.
    :param y_cov: Mean coverage level used to define high coverage intervals on chromosome Y. This field must be in the
        interval_coverage MatrixTable.
    :param norm_cov: Mean coverage level used to define high coverage intervals on the normalization autosome
        (`normalization_contig`). This field must be in the interval_coverage MT.
    :param prop_samples_x: Proportion samples at specified coverage `x_cov` to determine high coverage intervals on
        chromosome X.
    :param prop_samples_y: Proportion samples at specified coverage `y_cov` to determine high coverage intervals on
        chromosome Y.
    :param prop_samples_norm: Proportion samples at specified coverage `norm_cov` to determine high coverage intervals
        on the normalization chromosome specified by `normalization_contig`.
    :param freq_ht: Optional Table to use for f-stat allele frequency cutoff. The input VDS is filtered to sites in
        this Table prior to running Hail's `impute_sex` module, and alternate allele frequency is used from this Table
        with a `min_af` cutoff.
    :param min_af: Minimum alternate allele frequency to be used in f-stat calculations. Default is 0.001.
    :param f_stat_cutoff: f-stat to roughly divide 'XX' from 'XY' samples. Assumes XX samples are below cutoff and XY
        are above cutoff. Default is -1.0.
    :return: Table with inferred sex annotation.
    """

    def _get_high_coverage_intervals_ht(
        interval_qc_mt: hl.MatrixTable,
        prefix: str = "",
        agg_func: Callable[
            [hl.expr.BooleanExpression], hl.BooleanExpression
        ] = hl.agg.all,
    ) -> hl.Table:
        """
        Helper function to create a Table filtered to high coverage intervals.

        High coverage intervals are determined using `agg_func`, `x_cov`, `y_cov`, `norm_cov`, `prop_samples_x`,
        `prop_samples_y`, and `prop_samples_norm`.

        :param interval_qc_mt: Input interval QC MatrixTable.
        :param prefix: Prefix of annotations in `interval_qc_mt` that contain the proportion of samples with
            mean DP over coverage cutoffs.
        :param agg_func: Hail aggregation function to determine if an interval coverage meets the
            `cov_*` > `prop_samples_*` criteria.
        :return: Table of high coverage intervals.
        """
        return interval_qc_mt.filter_rows(
            (
                (interval_qc_mt.interval.start.contig == "chrX")
                & agg_func(interval_qc_mt[f"{prefix}over_{x_cov}x"] > prop_samples_x)
            )
            | (
                (interval_qc_mt.interval.start.contig == "chrY")
                & agg_func(interval_qc_mt[f"{prefix}over_{y_cov}x"] > prop_samples_y)
            )
            | (
<<<<<<< HEAD
                (interval_qc_mt.interval.start.contig == normalization_contig)
                & agg_func(
                    interval_qc_mt[f"{prefix}over_{norm_cov}x"] > prop_samples_norm
                )
=======
                (coverage_mt.interval.start.contig == normalization_contig)
                & agg_func(coverage_mt[f"over_{norm_cov}x"] > prop_samples_norm)
>>>>>>> b6408e2c
            )
        ).rows()

    def _annotate_sex(vds, calling_intervals_ht):
        """
        Helper function to perform `annotate_sex` using unchanged parameters with changes to the VDS and calling
        intervals.

        :param vds: Input VDS to use for sex annotation
        :param calling_intervals_ht: Calling intervals to filter to for sex annotation
        :return: Table containing sex annotation for samples in the input VDS
        """
        return annotate_sex(
            vds,
            included_intervals=calling_intervals_ht,
            normalization_contig=normalization_contig,
            sites_ht=freq_ht.filter(hl.is_defined(calling_intervals_ht[freq_ht.locus]))
            if freq_ht is not None
            else None,
            aaf_expr="AF",
            gt_expr="LGT",
            f_stat_cutoff=f_stat_cutoff,
            aaf_threshold=min_af,
            variants_only_x_ploidy=variant_depth_only_x_ploidy,
            variants_only_y_ploidy=variant_depth_only_y_ploidy,
        )

    if platform_ht is not None:
        logger.info("Collecting platform list...")
        platforms = platform_ht.aggregate(
            hl.agg.collect_as_set(platform_ht.qc_platform)
        )

    if high_cov_intervals or high_cov_all_platforms:
        logger.info(
            "Running sex ploidy and sex karyotype estimation using only high coverage intervals: %d percent of samples "
            "with greater than %dx coverage on chrX, %d percent of samples with greater than %dx coverage on chrY, and "
            "%d percent of samples with greater than %dx coverage on %s...",
            int(prop_samples_x * 100),
            x_cov,
            int(prop_samples_y * 100),
            y_cov,
            int(prop_samples_norm * 100),
            norm_cov,
            normalization_contig,
        )

        if per_platform:
            logger.info(
                "Running sex ploidy and sex karyotype estimation per platform using per platform "
                "high coverage intervals..."
            )
            per_platform_sex_hts = []
            x_ploidy_cutoffs = {}
            y_ploidy_cutoffs = {}
            for platform in platforms:
                logger.info(
                    "Performing sex ploidy and sex karyotype estimation for platform %s...",
                    platform,
                )
                sex_ht = _annotate_sex(
                    hl.vds.filter_samples(
                        vds, platform_ht.filter(platform_ht.qc_platform == platform)
                    ),
                    _get_high_coverage_intervals_ht(
                        interval_qc_mt.filter_cols(interval_qc_mt.platform == platform),
                        prefix="platform_",
                    ),
                )
                sex_ht = sex_ht.annotate(platform=platform)
                per_platform_sex_hts.append(sex_ht)
                x_ploidy_cutoffs[platform] = sex_ht.index_globals().x_ploidy_cutoffs
                y_ploidy_cutoffs[platform] = sex_ht.index_globals().y_ploidy_cutoffs
            sex_ht = per_platform_sex_hts[0].union(*per_platform_sex_hts[1:])
            sex_ht = sex_ht.annotate_globals(
                x_ploidy_cutoffs=hl.struct(**x_ploidy_cutoffs),
                y_ploidy_cutoffs=hl.struct(**y_ploidy_cutoffs),
            )
        elif high_cov_all_platforms:
            logger.info(
                "Running sex ploidy and sex karyotype estimation using high coverage intervals across all platforms. "
                "Limited to platforms with at least %s samples...",
                min_platform_size,
            )
            interval_qc_mt = interval_qc_mt.filter_cols(
                (interval_qc_mt.n_samples >= min_platform_size)
                & (interval_qc_mt.platform != "platform_-1")
            )
            sex_ht = _annotate_sex(
                vds, _get_high_coverage_intervals_ht(interval_qc_mt, prefix="platform_")
            )
        else:
            logger.info(
                "Running sex ploidy and sex karyotype estimation using high coverage intervals across the full sample "
                "set..."
            )
            sex_ht = _annotate_sex(
                vds,
                _get_high_coverage_intervals_ht(interval_qc_mt, agg_func=lambda x: x),
            )
    else:
        calling_intervals_ht = interval_qc_mt.rows()
        if per_platform:
            logger.info(
                "Running sex ploidy estimation and per platform sex karyotype estimation..."
            )
            per_platform_sex_hts = []
            x_ploidy_cutoffs = {}
            y_ploidy_cutoffs = {}
            for platform in platforms:
                logger.info(
                    "Performing sex ploidy and sex karyotype estimation for platform %s...",
                    platform,
                )
                sex_ht = _annotate_sex(
                    hl.vds.filter_samples(
                        vds, platform_ht.filter(platform_ht.qc_platform == platform)
                    ),
                    calling_intervals_ht,
                )
                sex_ht = sex_ht.annotate(platform=platform)
                per_platform_sex_hts.append(sex_ht)
                x_ploidy_cutoffs[platform] = sex_ht.index_globals().x_ploidy_cutoffs
                y_ploidy_cutoffs[platform] = sex_ht.index_globals().y_ploidy_cutoffs
            sex_ht = per_platform_sex_hts[0].union(*per_platform_sex_hts[1:])
            sex_ht = sex_ht.annotate_globals(
                x_ploidy_cutoffs=hl.struct(**x_ploidy_cutoffs),
                y_ploidy_cutoffs=hl.struct(**y_ploidy_cutoffs),
            )
        else:
            logger.info("Running sex ploidy and sex karyotype estimation...")
            sex_ht = _annotate_sex(vds, calling_intervals_ht)

    sex_ht = sex_ht.annotate_globals(
        high_cov_intervals=high_cov_intervals,
        per_platform=per_platform,
        high_cov_all_platforms=high_cov_all_platforms,
        min_platform_size=min_platform_size,
        normalization_contig=normalization_contig,
        variant_depth_only_x_ploidy=variant_depth_only_x_ploidy,
        variant_depth_only_y_ploidy=variant_depth_only_y_ploidy,
        x_cov=x_cov,
        y_cov=y_cov,
        norm_cov=norm_cov,
        prop_samples_x=prop_samples_x,
        prop_samples_y=prop_samples_y,
        prop_samples_norm=prop_samples_norm,
        f_stat_min_af=min_af,
        f_stat_cutoff=f_stat_cutoff,
    )

    return sex_ht


def main(args):
    hl.init(
        log="/sex_inference.log",
        default_reference="GRCh38",
        tmp_dir="gs://gnomad-tmp-4day",
    )
    # NOTE: remove this flag when the new shuffle method is the default
    hl._set_flags(use_new_shuffle="1")

    test = args.test
    calling_interval_name = args.calling_interval_name
    calling_interval_padding = args.calling_interval_padding
    normalization_contig = args.normalization_contig
<<<<<<< HEAD
=======
    per_platform = args.per_platform
    overwrite = args.overwrite
>>>>>>> b6408e2c

    try:
        if args.determine_fstat_sites:
            vds = get_gnomad_v4_vds(
                remove_hard_filtered_samples=False,
                remove_hard_filtered_samples_no_sex=True,
                test=test,
            )
            ht = determine_fstat_sites(
                vds,
                approx_af_and_no_callrate=args.approx_af_and_no_callrate,
                min_af=args.min_af,
                min_callrate=args.min_callrate,
            )
            ht.naive_coalesce(args.fstat_n_partitions).write(
<<<<<<< HEAD
                get_checkpoint_path("test_f_stat_sites")
                if args.test
                else f_stat_sites.path,
                overwrite=args.overwrite,
            )

        if args.sex_imputation_interval_coverage:
            vds = get_gnomad_v4_vds(
                remove_hard_filtered_samples=False,
                remove_hard_filtered_samples_no_sex=True,
                test=test,
            )
            calling_intervals_ht = calling_intervals(
                calling_interval_name, calling_interval_padding
            ).ht()
            coverage_mt = generate_sex_imputation_interval_coverage_mt(
                vds,
                calling_intervals_ht,
                contigs=["chrX", "chrY", normalization_contig],
            )
            coverage_mt = coverage_mt.annotate_globals(
                calling_interval_name=calling_interval_name,
                calling_interval_padding=calling_interval_padding,
                normalization_contig=normalization_contig,
            )
            coverage_mt.write(
                get_checkpoint_path("test_sex_imputation_cov", mt=True)
                if test
                else sex_imputation_coverage.path,
                overwrite=args.overwrite,
            )

        if args.sex_imputation_interval_qc:
            if test:
                coverage_mt = hl.read_matrix_table(
                    get_checkpoint_path("test_sex_imputation_cov", mt=True)
                )
            else:
                coverage_mt = sex_imputation_coverage.mt()

            platform_ht = load_platform_ht(
                test,
                coverage_mt.calling_interval_name,
                coverage_mt.calling_interval_padding,
            )
            platform_mt = generate_sex_imputation_interval_qc_mt(
                coverage_mt,
                platform_ht,
                mean_dp_thresholds=args.mean_dp_thresholds,
            )
            platform_mt.naive_coalesce(args.interval_qc_n_partitions).write(
                get_checkpoint_path("test_sex_imputation_cov.per_platform", mt=True)
                if test
                else sex_imputation_platform_coverage.path,
                overwrite=args.overwrite,
=======
                get_checkpoint_path("test_f_stat_sites") if test else f_stat_sites.path,
                overwrite=overwrite,
>>>>>>> b6408e2c
            )

        if args.impute_sex:
<<<<<<< HEAD
            vds = get_gnomad_v4_vds(
                remove_hard_filtered_samples=False,
                remove_hard_filtered_samples_no_sex=True,
                test=test,
            )
=======
            vds = get_gnomad_v4_vds(remove_hard_filtered_samples=True, test=test)
>>>>>>> b6408e2c
            if args.f_stat_ukb_var:
                # The UK Biobank f-stat table contains only variants that were high callrate (0.99) and common
                # (AF >0.001) within the UK Biobank 200K Regeneron exome dataset and it includes the UK Biobank 200K
                # allele frequency information that can be used in the hl.impute_sex f-stat computation allele frequency
                # cutoff (args.min-af)
                freq_ht = ukb_f_stat.ht()
            else:
                freq_ht = (
                    hl.read_table(get_checkpoint_path("test_f_stat_sites"))
                    if test
                    else f_stat_sites.ht()
                )

<<<<<<< HEAD
            sex_ht_path = (
                get_checkpoint_path("sex_imputation") if args.test else sex.path
            )
            # Added because without this impute_sex_chromosome_ploidy will still run even with overwrite=False
            if args.overwrite or not file_exists(sex_ht_path):
                interval_qc_mt = (
                    hl.read_matrix_table(
                        get_checkpoint_path(
                            "test_sex_imputation_cov.per_platform", mt=True
                        )
=======
            # Added because without this impute_sex_chromosome_ploidy will still run even with overwrite=False
            if overwrite or not file_exists(
                get_checkpoint_path("sex_imputation") if test else sex.path
            ):
                logger.info(
                    "Loading interval coverage MatrixTable and filtering to chrX, chrY and %s...",
                    normalization_contig,
                )
                if file_exists(interval_coverage.path):
                    coverage_mt = interval_coverage.mt()
                elif test:
                    test_coverage_path = get_checkpoint_path(
                        f"test_interval_coverage.{calling_interval_name}.pad{calling_interval_padding}",
                        mt=True,
                    )
                    if file_exists(test_coverage_path):
                        coverage_mt = hl.read_matrix_table(test_coverage_path)
                    else:
                        raise FileNotFoundError(
                            f"There is no final coverage MatrixTable written and a test interval coverage MatrixTable "
                            f"does not exist for calling interval {calling_interval_name} and interval padding "
                            f"{calling_interval_padding}. Please run platform_inference.py --compute_coverage "
                            f"with the --test argument and needed --calling_interval_name/--calling_interval_padding "
                            f"arguments."
                        )
                else:
                    raise FileNotFoundError(
                        f"There is no final coverage MatrixTable written. Please run: "
                        f"platform_inference.py --compute_coverage to compute the interval coverage MatrixTable."
                    )

                coverage_mt = coverage_mt.filter_rows(
                    hl.literal({"chrY", "chrX", normalization_contig}).contains(
                        coverage_mt.interval.start.contig
>>>>>>> b6408e2c
                    )
                    if test
                    else sex_imputation_platform_coverage.mt()
                )
<<<<<<< HEAD
                if args.per_platform or args.high_cov_all_platforms:
                    platform_ht = load_platform_ht(
                        test, calling_interval_name, calling_interval_padding
                    )
=======
                if per_platform or args.high_cov_by_platform_all:
                    logger.info("Loading platform information...")
                    if file_exists(platform.path):
                        platform_ht = platform.ht()
                    elif test:
                        test_platform_path = get_checkpoint_path(
                            f"test_platform_assignment.{calling_interval_name}.pad{calling_interval_padding}"
                        )
                        if file_exists(test_platform_path):
                            platform_ht = hl.read_table(test_platform_path)
                        else:
                            raise FileNotFoundError(
                                f"There is no final platform assignment Table written and a test platform assignment "
                                f"Table does not exist for calling interval {calling_interval_name} and interval "
                                f"padding {calling_interval_padding}. Please run platform_inference.py "
                                f"--assign_platforms with the --test argument and needed --calling_interval_name / "
                                f"--calling_interval_padding arguments."
                            )
                    else:
                        raise FileNotFoundError(
                            f"There is no final platform assignment Table written. Please run: "
                            f"platform_inference.py --assign_platforms to compute the platform assignment Table."
                        )
>>>>>>> b6408e2c
                else:
                    platform_ht = None

                ht = compute_sex(
                    vds,
<<<<<<< HEAD
                    interval_qc_mt,
                    args.high_cov_intervals,
                    args.per_platform,
                    args.high_cov_all_platforms,
                    platform_ht,
                    args.min_platform_size,
                    args.normalization_contig,
                    args.variant_depth_only_x_ploidy,
                    args.variant_depth_only_y_ploidy,
                    args.x_cov,
                    args.y_cov,
                    args.norm_cov,
                    args.prop_samples_x,
                    args.prop_samples_y,
                    args.prop_samples_norm,
                    freq_ht,
                    args.min_af,
                    args.f_stat_cutoff,
=======
                    coverage_mt,
                    high_cov_intervals=args.high_cov_intervals,
                    per_platform=per_platform,
                    high_cov_by_platform_all=args.high_cov_by_platform_all,
                    platform_ht=platform_ht,
                    min_platform_size=args.min_platform_size,
                    normalization_contig=normalization_contig,
                    variant_depth_only_x_ploidy=args.variant_depth_only_x_ploidy,
                    variant_depth_only_y_ploidy=args.variant_depth_only_y_ploidy,
                    x_cov=args.x_cov,
                    y_cov=args.y_cov,
                    norm_cov=args.norm_cov,
                    prop_samples_x=args.prop_samples_x,
                    prop_samples_y=args.prop_samples_y,
                    prop_samples_norm=args.prop_samples_norm,
                    freq_ht=freq_ht,
                    min_af=args.min_af,
                    f_stat_cutoff=args.f_stat_cutoff,
>>>>>>> b6408e2c
                )
                ht = ht.annotate_globals(f_stat_ukb_var=args.f_stat_ukb_var)
                ht.write(
                    get_checkpoint_path(
<<<<<<< HEAD
                        f"sex_imputation{'.per_platform' if args.per_platform else ''}"
                        f"{'.high_cov_all_platforms' if args.high_cov_all_platforms else ''}"
=======
                        f"sex_imputation{'.per_platform' if per_platform else ''}"
                        f"{'.high_cov_by_platform_all' if args.high_cov_by_platform_all else ''}"
>>>>>>> b6408e2c
                        f"{'.high_cov' if args.high_cov_intervals else ''}"
                        f"{'.ukb_f_stat' if args.f_stat_ukb_var else ''}"
                    )
                    if test
                    else sex.path,
                    overwrite=True,
                )
            else:
                logger.warning("File exists and overwrite is not set!")
    finally:
        logger.info("Copying log to logging bucket...")
        hl.copy_log(get_logging_path("sex_inference"))


if __name__ == "__main__":
    parser = argparse.ArgumentParser()
    parser.add_argument(
        "--overwrite",
        help="Overwrite output files.",
        action="store_true",
    )
    parser.add_argument(
        "--test",
        help="Test the pipeline using the gnomAD v4 test dataset.",
        action="store_true",
    )
    parser.add_argument(
        "--slack-channel", help="Slack channel to post results and notifications to."
    )

    fstat_args = parser.add_argument_group(
        "Determine f-stat sites",
        "Arguments used for determining sites to use for f-stat calculations.",
    )
    fstat_args.add_argument(
        "--determine-fstat-sites",
        help=(
            "Create Table of common (> value specified by '--min-af'), bi-allelic SNPs on chromosome X for f-stat "
            "calculations. Additionally filter to high callrate (> value specified by '--min-callrate') variants "
            "if '--approx-af-and-no-callrate' is not used. NOTE: This requires a densify of chrX!!"
        ),
        action="store_true",
    )
    fstat_args.add_argument(
        "--min-callrate", help="Minimum variant callrate.", default=0.99, type=float
    )
    fstat_args.add_argument(
        "--approx-af-and-no-callrate",
        help=(
            "Whether to approximate allele frequency with AC/(n_samples * 2) and use no callrate cutoff for "
            "determination of f-stat sites."
        ),
        action="store_true",
    )
    fstat_args.add_argument(
        "--fstat-n-partitions",
        help="Number of desired partitions for the f-stat sites output Table.",
        default=1000,
        type=int,
    )

    sex_coverage_args = parser.add_argument_group(
        "Sex imputation interval coverage",
        "Arguments used for computing interval coverage for sex imputation.",
    )
    sex_coverage_args.add_argument(
        "--sex-imputation-interval-coverage",
        help=(
            "Create a MatrixTable of interval-by-sample coverage on a specified list of contigs with PAR regions "
            "excluded."
        ),
        action="store_true",
    )
    sex_coverage_args.add_argument(
        "--normalization-contig",
        help="Which autosomal chromosome to use for normalizing the coverage of chromosomes X and Y.",
        type=str,
        default="chr20",
    )
    sex_coverage_args.add_argument(
        "--calling-interval-name",
        help=(
            "Name of calling intervals to use for interval coverage. One of: 'ukb', 'broad', or 'intersection'. Only "
            "used if '--test' is set."
        ),
        type=str,
        choices=["ukb", "broad", "intersection"],
        default="intersection",
    )
    sex_coverage_args.add_argument(
        "--calling-interval-padding",
        help=(
            "Number of base pair padding to use on the calling intervals. One of 0 or 50 bp. Only used if '--test' is "
            "set."
        ),
        type=int,
        choices=[0, 50],
        default=50,
    )

    sex_interval_qc_args = parser.add_argument_group(
        "Sex chromosome interval QC",
        "Arguments used for making an interval QC HT from the sex imputation interval coverage MT.",
    )
    sex_interval_qc_args.add_argument(
        "--sex-imputation-interval-qc",
        help=(
            "Create a Table of the fraction of samples per interval and per platform with mean DP over thresholds "
            "specified by '--mean-dp-thresholds'."
        ),
        action="store_true",
    )
    sex_interval_qc_args.add_argument(
        "--mean-dp-thresholds",
        help=(
            "List of mean DP cutoffs to determining the fraction of samples with mean coverage >= the cutoff for each "
            "interval."
        ),
        type=int,
        nargs="+",
        default=[5, 10, 15, 20, 25],
    )
    sex_interval_qc_args.add_argument(
        "--interval-qc-n-partitions",
        help="Number of desired partitions for the sex imputation interval QC output Table.",
        default=500,
        type=int,
    )

    sex_ploidy_args = parser.add_argument_group(
        "Impute sex ploidy", "Arguments used for imputing sex chromosome ploidy."
    )
    sex_ploidy_args.add_argument(
        "--impute-sex",
        help="Run sex ploidy and sex karyotyping imputation.",
        action="store_true",
    )
    sex_ploidy_args.add_argument(
        "--f-stat-ukb-var",
        help=(
            "Whether to use UK Biobank high callrate (0.99) and common variants (UKB allele frequency > value specified"
            " by '--min-af') for f-stat computation instead of the sites determined by '--determine-fstat-sites'."
        ),
        action="store_true",
    )
    sex_ploidy_args.add_argument(
        "--min-af",
        help="Minimum variant allele frequency to retain variant in qc matrix table.",
        default=0.001,
        type=float,
    )
    sex_ploidy_args.add_argument(
        "--f-stat-cutoff",
        help=(
            "Cutoff for f-stat to roughly divide 'XX' from 'XY' samples. Assumes XX samples are below cutoff and XY "
            "are above cutoff."
        ),
        type=float,
        default=-1.0,
    )
    sex_ploidy_args.add_argument(
        "--high-cov-intervals",
        help="Whether to filter to high coverage intervals for the sex ploidy and karyotype inference.",
        action="store_true",
    )
    sex_ploidy_args.add_argument(
        "--per-platform",
        help="Whether to run the sex ploidy and karyotype inference per platform.",
        action="store_true",
    )
    sex_ploidy_args.add_argument(
        "--high-cov-all-platforms",
        help=(
            "Whether to filter to high coverage intervals for the sex ploidy and karyotype inference. "
            "Use only intervals that are considered high coverage across all platforms."
        ),
        action="store_true",
    )
    sex_ploidy_args.add_argument(
        "--min-platform-size",
        help=(
            "Required size of a platform to be considered in '--high-cov-all-platforms'. Only platforms that "
            "have # of samples > 'min_platform_size' are used to determine intervals that have a high coverage across "
            "all platforms."
        ),
        type=int,
        default=100,
    )
    sex_ploidy_args.add_argument(
        "--variant-depth-only-x-ploidy",
        help=(
            "Whether to use depth of variant data for the x ploidy estimation instead of the default behavior that "
            "will use reference blocks."
        ),
        action="store_true",
    )
    sex_ploidy_args.add_argument(
        "--variant-depth-only-y-ploidy",
        help=(
            "Whether to use depth of variant data for the y ploidy estimation instead of the default behavior that "
            "will use reference blocks."
        ),
        action="store_true",
    )
    sex_ploidy_args.add_argument(
        "--x-cov",
        help=(
            "Mean coverage level used to define high coverage intervals on chromosome X. This field must be in the "
            "interval_coverage MT!"
        ),
        type=int,
        default=10,
    )
    sex_ploidy_args.add_argument(
        "--y-cov",
        help=(
            "Mean coverage level used to define high coverage intervals on chromosome Y. This field must be in the "
            "interval_coverage MT!"
        ),
        type=int,
        default=5,
    )
    sex_ploidy_args.add_argument(
        "--norm-cov",
        help=(
            "Mean coverage level used to define high coverage intervals on the normalization autosome. This field must "
            "be in the interval_coverage MT!"
        ),
        type=int,
        default=20,
    )
    sex_ploidy_args.add_argument(
        "--prop-samples-x",
        help="Proportion samples at specified coverage '--x-cov' to determine high coverage intervals on chromosome X.",
        type=float,
        default=0.80,
    )
    sex_ploidy_args.add_argument(
        "--prop-samples-y",
        help="Proportion samples at specified coverage '--y-cov' to determine high coverage intervals on chromosome Y.",
        type=float,
        default=0.35,
    )
    sex_ploidy_args.add_argument(
        "--prop-samples-norm",
        help=(
            "Proportion samples at specified coverage '--norm-cov' to determine high coverage intervals on the "
            "normalization chromosome specified by '--normalization-contig'."
        ),
        type=float,
        default=0.85,
    )

    args = parser.parse_args()
    main(args)

    if args.slack_channel:
        with slack_notifications(slack_token, args.slack_channel):
            main(args)
    else:
        main(args)<|MERGE_RESOLUTION|>--- conflicted
+++ resolved
@@ -254,11 +254,7 @@
     prop_samples_x: float = None,
     prop_samples_y: float = None,
     prop_samples_norm: float = None,
-<<<<<<< HEAD
     freq_ht: Optional[hl.Table] = None,
-=======
-    freq_ht: hl.Table = None,
->>>>>>> b6408e2c
     min_af: float = 0.001,
     f_stat_cutoff: float = -1.0,
 ) -> hl.Table:
@@ -315,27 +311,16 @@
          reference blocks and variants found in the sparse MatrixTable, but it only uses specified calling intervals to
          determine the contig size and doesn't break up the reference blocks in the same way the Hail method does.
 
-<<<<<<< HEAD
-    :param vds: Input VDS for use in sex inference
+    :param vds: Input VDS for use in sex inference.
     :param interval_qc_mt: Optional interval QC MatrixTable. This is only needed if `high_cov_intervals` or
-        `high_cov_all_platforms` are True
-    :param high_cov_intervals: Whether to filter to high coverage intervals for the sex ploidy and karyotype inference
-    :param per_platform: Whether to run the sex ploidy and karyotype inference per platform
-    :param high_cov_all_platforms: Whether to filter to high coverage intervals for the sex ploidy and karyotype
-        inference. Using only intervals that are considered high coverage across all platforms
-    :param platform_ht: Input platform assignment Table. This is only needed if `per_platform` or `high_cov_all_platforms` are True
-    :param min_platform_size: Required size of a platform to be considered when using `high_cov_all_platforms`. Only
-=======
-    :param vds: Input VDS for use in sex inference.
-    :param coverage_mt: Input interval coverage MatrixTable.
+        `high_cov_all_platforms` are True.
     :param high_cov_intervals: Whether to filter to high coverage intervals for the sex ploidy and karyotype inference.
     :param per_platform: Whether to run the sex ploidy and karyotype inference per platform.
-    :param high_cov_by_platform_all: Whether to filter to high coverage intervals for the sex ploidy and karyotype
+    :param high_cov_all_platforms: Whether to filter to high coverage intervals for the sex ploidy and karyotype.
         inference. Using only intervals that are considered high coverage across all platforms.
-    :param platform_ht: Input platform assignment Table. This is only needed if per_platform or high_cov_by_platform_all
-        are True.
-    :param min_platform_size: Required size of a platform to be considered when using `high_cov_by_platform_all`. Only
->>>>>>> b6408e2c
+    :param platform_ht: Input platform assignment Table. This is only needed if `per_platform` or
+        `high_cov_all_platforms` are True.
+    :param min_platform_size: Required size of a platform to be considered when using `high_cov_all_platforms`. Only
         platforms that have # of samples > 'min_platform_size' are used to determine intervals that have a
         high coverage across all platforms.
     :param normalization_contig: Which autosomal chromosome to use for normalizing the coverage of chromosomes X and Y.
@@ -394,15 +379,10 @@
                 & agg_func(interval_qc_mt[f"{prefix}over_{y_cov}x"] > prop_samples_y)
             )
             | (
-<<<<<<< HEAD
                 (interval_qc_mt.interval.start.contig == normalization_contig)
                 & agg_func(
                     interval_qc_mt[f"{prefix}over_{norm_cov}x"] > prop_samples_norm
                 )
-=======
-                (coverage_mt.interval.start.contig == normalization_contig)
-                & agg_func(coverage_mt[f"over_{norm_cov}x"] > prop_samples_norm)
->>>>>>> b6408e2c
             )
         ).rows()
 
@@ -570,11 +550,8 @@
     calling_interval_name = args.calling_interval_name
     calling_interval_padding = args.calling_interval_padding
     normalization_contig = args.normalization_contig
-<<<<<<< HEAD
-=======
     per_platform = args.per_platform
     overwrite = args.overwrite
->>>>>>> b6408e2c
 
     try:
         if args.determine_fstat_sites:
@@ -590,11 +567,10 @@
                 min_callrate=args.min_callrate,
             )
             ht.naive_coalesce(args.fstat_n_partitions).write(
-<<<<<<< HEAD
                 get_checkpoint_path("test_f_stat_sites")
-                if args.test
+                if test
                 else f_stat_sites.path,
-                overwrite=args.overwrite,
+                overwrite=overwrite,
             )
 
         if args.sex_imputation_interval_coverage:
@@ -646,22 +622,14 @@
                 if test
                 else sex_imputation_platform_coverage.path,
                 overwrite=args.overwrite,
-=======
-                get_checkpoint_path("test_f_stat_sites") if test else f_stat_sites.path,
-                overwrite=overwrite,
->>>>>>> b6408e2c
             )
 
         if args.impute_sex:
-<<<<<<< HEAD
             vds = get_gnomad_v4_vds(
                 remove_hard_filtered_samples=False,
                 remove_hard_filtered_samples_no_sex=True,
                 test=test,
             )
-=======
-            vds = get_gnomad_v4_vds(remove_hard_filtered_samples=True, test=test)
->>>>>>> b6408e2c
             if args.f_stat_ukb_var:
                 # The UK Biobank f-stat table contains only variants that were high callrate (0.99) and common
                 # (AF >0.001) within the UK Biobank 200K Regeneron exome dataset and it includes the UK Biobank 200K
@@ -675,116 +643,33 @@
                     else f_stat_sites.ht()
                 )
 
-<<<<<<< HEAD
             sex_ht_path = (
-                get_checkpoint_path("sex_imputation") if args.test else sex.path
+                get_checkpoint_path("sex_imputation") if test else sex.path
             )
             # Added because without this impute_sex_chromosome_ploidy will still run even with overwrite=False
-            if args.overwrite or not file_exists(sex_ht_path):
+            if overwrite or not file_exists(sex_ht_path):
                 interval_qc_mt = (
                     hl.read_matrix_table(
                         get_checkpoint_path(
                             "test_sex_imputation_cov.per_platform", mt=True
                         )
-=======
-            # Added because without this impute_sex_chromosome_ploidy will still run even with overwrite=False
-            if overwrite or not file_exists(
-                get_checkpoint_path("sex_imputation") if test else sex.path
-            ):
-                logger.info(
-                    "Loading interval coverage MatrixTable and filtering to chrX, chrY and %s...",
-                    normalization_contig,
-                )
-                if file_exists(interval_coverage.path):
-                    coverage_mt = interval_coverage.mt()
-                elif test:
-                    test_coverage_path = get_checkpoint_path(
-                        f"test_interval_coverage.{calling_interval_name}.pad{calling_interval_padding}",
-                        mt=True,
-                    )
-                    if file_exists(test_coverage_path):
-                        coverage_mt = hl.read_matrix_table(test_coverage_path)
-                    else:
-                        raise FileNotFoundError(
-                            f"There is no final coverage MatrixTable written and a test interval coverage MatrixTable "
-                            f"does not exist for calling interval {calling_interval_name} and interval padding "
-                            f"{calling_interval_padding}. Please run platform_inference.py --compute_coverage "
-                            f"with the --test argument and needed --calling_interval_name/--calling_interval_padding "
-                            f"arguments."
-                        )
-                else:
-                    raise FileNotFoundError(
-                        f"There is no final coverage MatrixTable written. Please run: "
-                        f"platform_inference.py --compute_coverage to compute the interval coverage MatrixTable."
-                    )
-
-                coverage_mt = coverage_mt.filter_rows(
-                    hl.literal({"chrY", "chrX", normalization_contig}).contains(
-                        coverage_mt.interval.start.contig
->>>>>>> b6408e2c
                     )
                     if test
                     else sex_imputation_platform_coverage.mt()
                 )
-<<<<<<< HEAD
                 if args.per_platform or args.high_cov_all_platforms:
                     platform_ht = load_platform_ht(
                         test, calling_interval_name, calling_interval_padding
                     )
-=======
-                if per_platform or args.high_cov_by_platform_all:
-                    logger.info("Loading platform information...")
-                    if file_exists(platform.path):
-                        platform_ht = platform.ht()
-                    elif test:
-                        test_platform_path = get_checkpoint_path(
-                            f"test_platform_assignment.{calling_interval_name}.pad{calling_interval_padding}"
-                        )
-                        if file_exists(test_platform_path):
-                            platform_ht = hl.read_table(test_platform_path)
-                        else:
-                            raise FileNotFoundError(
-                                f"There is no final platform assignment Table written and a test platform assignment "
-                                f"Table does not exist for calling interval {calling_interval_name} and interval "
-                                f"padding {calling_interval_padding}. Please run platform_inference.py "
-                                f"--assign_platforms with the --test argument and needed --calling_interval_name / "
-                                f"--calling_interval_padding arguments."
-                            )
-                    else:
-                        raise FileNotFoundError(
-                            f"There is no final platform assignment Table written. Please run: "
-                            f"platform_inference.py --assign_platforms to compute the platform assignment Table."
-                        )
->>>>>>> b6408e2c
                 else:
                     platform_ht = None
 
                 ht = compute_sex(
                     vds,
-<<<<<<< HEAD
                     interval_qc_mt,
-                    args.high_cov_intervals,
-                    args.per_platform,
-                    args.high_cov_all_platforms,
-                    platform_ht,
-                    args.min_platform_size,
-                    args.normalization_contig,
-                    args.variant_depth_only_x_ploidy,
-                    args.variant_depth_only_y_ploidy,
-                    args.x_cov,
-                    args.y_cov,
-                    args.norm_cov,
-                    args.prop_samples_x,
-                    args.prop_samples_y,
-                    args.prop_samples_norm,
-                    freq_ht,
-                    args.min_af,
-                    args.f_stat_cutoff,
-=======
-                    coverage_mt,
                     high_cov_intervals=args.high_cov_intervals,
                     per_platform=per_platform,
-                    high_cov_by_platform_all=args.high_cov_by_platform_all,
+                    high_cov_all_platforms=args.high_cov_all_platforms,
                     platform_ht=platform_ht,
                     min_platform_size=args.min_platform_size,
                     normalization_contig=normalization_contig,
@@ -799,18 +684,12 @@
                     freq_ht=freq_ht,
                     min_af=args.min_af,
                     f_stat_cutoff=args.f_stat_cutoff,
->>>>>>> b6408e2c
                 )
                 ht = ht.annotate_globals(f_stat_ukb_var=args.f_stat_ukb_var)
                 ht.write(
                     get_checkpoint_path(
-<<<<<<< HEAD
-                        f"sex_imputation{'.per_platform' if args.per_platform else ''}"
+                        f"sex_imputation{'.per_platform' if per_platform else ''}"
                         f"{'.high_cov_all_platforms' if args.high_cov_all_platforms else ''}"
-=======
-                        f"sex_imputation{'.per_platform' if per_platform else ''}"
-                        f"{'.high_cov_by_platform_all' if args.high_cov_by_platform_all else ''}"
->>>>>>> b6408e2c
                         f"{'.high_cov' if args.high_cov_intervals else ''}"
                         f"{'.ukb_f_stat' if args.f_stat_ukb_var else ''}"
                     )
