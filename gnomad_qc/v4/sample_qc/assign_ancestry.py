--- conflicted
+++ resolved
@@ -8,13 +8,8 @@
 import hail as hl
 from gnomad.sample_qc.ancestry import assign_population_pcs, run_pca_with_relateds
 from gnomad.utils.slack import slack_notifications
-<<<<<<< HEAD
 from hail.utils.misc import new_temp_file
 
-=======
-
-from gnomad_qc.v3.resources.meta import meta as v3_meta
->>>>>>> 7aba4b0f
 from gnomad_qc.v3.resources.sample_qc import hgdp_tgp_pop_outliers
 from gnomad_qc.v4.resources.basics import get_checkpoint_path
 from gnomad_qc.v4.resources.sample_qc import (
@@ -25,11 +20,7 @@
     get_pop_ht,
     get_pop_pr_ht,
     joint_qc_meta,
-<<<<<<< HEAD
-    pca_related_samples_to_drop,
     per_pop_min_rf_probs_json_path,
-=======
->>>>>>> 7aba4b0f
     pop_rf_path,
     related_samples_to_drop,
 )
@@ -268,7 +259,6 @@
         get_checkpoint_path(f"assign_pops_rf_iter_1_pop_lots_of_loggers_{pcs[-1]}"),
         overwrite=overwrite,
     )
-    # Is this needed?
 
     pop_ht = pop_ht.annotate_globals(
         min_prob=min_prob,
