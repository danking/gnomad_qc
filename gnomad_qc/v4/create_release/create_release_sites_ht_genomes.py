--- conflicted
+++ resolved
@@ -1,20 +1,5 @@
 """Script to create release sites HT for v4 genomes."""
 import hail as hl
-<<<<<<< HEAD
-from gnomad.resources.grch38.reference_data import dbsnp
-
-from gnomad_qc.v3.resources.release import release_sites
-from gnomad_qc.v4.resources.annotations import get_vep
-from gnomad_qc.v4.resources.constants import CURRENT_VERSION
-
-logging.basicConfig(
-    format="%(asctime)s (%(name)s %(lineno)s): %(message)s",
-    datefmt="%m/%d/%Y %I:%M:%S %p",
-)
-logger = logging.getLogger("create_release_ht")
-logger.setLevel(logging.INFO)
-=======
->>>>>>> 07d86c74
 
 
 def remove_missing_vep_fields(vep_expr: hl.StructExpression) -> hl.StructExpression:
@@ -24,19 +9,11 @@
     :param vep_expr: StructExpression containing VEP 105 annotations.
     :return: StructExpression containing VEP 105 annotations with missing fields removed.
     """
-<<<<<<< HEAD
-    vep_ht = vep_ht.annotate(
-        vep=vep_ht.vep.annotate(
-            transcript_consequences=vep_ht.vep.transcript_consequences.map(
-                lambda x: x.drop("minimised", "swissprot", "trembl", "uniparc")
-            )
-=======
     vep_expr = vep_expr.drop("colocated_variants", "context")
 
     vep_expr = vep_expr.annotate(
         transcript_consequences=vep_expr.transcript_consequences.map(
             lambda x: x.drop("minimised", "swissprot", "trembl", "uniparc")
->>>>>>> 07d86c74
         )
     )
 
@@ -48,96 +25,4 @@
         vep_expr = vep_expr.annotate(
             **{consequence: vep_expr[consequence].map(lambda x: x.drop("minimised"))}
         )
-<<<<<<< HEAD
-    return vep_ht
-
-
-def replace_oth_with_remaining(ht: hl.Table) -> hl.Table:
-    """
-    Replace 'oth' with 'remaining' in Global fields of a Table.
-
-    .. note::
-        This function is used to rename ancestry group fields to match v4 exomes.
-        Which means that all "oth" will be changed to "remaining".
-        2 Global fields are renamed: freq_meta (in the value of the key "pop") and freq_index_dict (in the keys).
-
-    :param ht: release sites Table to be modified
-    :return: release sites Table with 'oth' replaced with 'remaining'
-    """
-    # in freq_meta, type: array<dict<str, str>>, the value of key "pop" is
-    # changed from 'oth' to 'remaining'.
-    ht = ht.annotate_globals(
-        freq_meta=ht.freq_meta.map(
-            lambda d: d.map_values(lambda x: x.replace("oth", "remaining"))
-        )
-    )
-
-    # in freq_index_dict, type: dict<str, int>, the keys containing 'oth'
-    # inside are changed to 'remaining'.
-    oldkeys = hl.eval(ht.freq_index_dict.keys())
-    newkeys = [s.replace("oth", "remaining") for s in oldkeys]
-    vals = hl.eval(ht.freq_index_dict.values())
-    freq_index_dict_new = {k: v for k, v in zip(newkeys, vals)}
-    ht = ht.annotate_globals(freq_index_dict=freq_index_dict_new)
-    return ht
-
-
-def pangolin_vcf_to_ht(path: str) -> hl.Table:
-    """Convert pangolin VCF to Table."""
-    mt = hl.import_vcf(
-        "gs://gnomad-qin/v4_annotations/gnomad.v4.0.genomes.pangolin.vcf.bgz/*.bgz",
-        reference_genome="GRCh38",
-    )
-
-    ht = mt.rows()
-    pangolin_fields = ht.info.Pangolin[0].split(delim=":|\\|")
-    ht = ht.annotate(
-        pangolin=hl.struct(
-            gene=pangolin_fields[0].split(delim="\.")[0],
-            splice_gain_pos=hl.int(pangolin_fields[1]),
-            splice_gain_score=hl.float(pangolin_fields[2]),
-            splice_loss_pos=hl.int(pangolin_fields[3]),
-            splice_loss_score=hl.float(pangolin_fields[4]),
-        )
-    )
-    ht = ht.select("pangolin")
-    return ht
-
-
-# TODO: drop old_locus, old_alleles, seems to be already dropped in v3.1.4 release table
-# TODO: rename ancestry group fields to match v4 exomes
-# TODO: drop missing fields from VEP 105 annotations
-# TODO: merge vep_ht with v3.1.4 release table
-# TODO: rerun inbreeding coefficient with callstats instead of GT calls
-# TODO: annotate with newest dbsnp release
-# TODO: add Pangolin prediction
-# TODO: add zoonomia constraint scores
-
-
-def main(args):
-    """Script to generate release sites ht for v4 genomes."""
-    logger.info("Loading release table of v3.1.4...")
-    # ht = release_sites(public=True).versions["3.1.4"].ht()
-    ht = hl.read_table(
-        "gs://gnomad/release/3.1.4/ht/genomes/gnomad.genomes.v3.1.4.sites.ht"
-    )
-
-    logger.info("Replacing ancestry group 'oth' with 'remaining'...")
-    ht = replace_oth_with_remaining(ht)
-
-    logger.info("Loading VEP-annotated table...")
-    vep_ht = get_vep(version=CURRENT_VERSION, data_type="genomes").ht()
-
-    logger.info("Removing missing VEP fields...")
-    vep_ht = ht.annotate(vep=remove_missing_vep_fields(vep_ht.vep))
-
-    logger.info("Loading dbsnp table...")
-    dbsnp_ht = dbsnp.ht().select("rsid")
-
-    logger.info("Loading pangolin table...")
-    pangolin_ht = hl.read_table(
-        "gs://gnomad/v4.0/annotations/genomes/gnomad.genomes.v4.0.pangolin.ht"
-    )  # TODO: make Pangolin a versioned resource
-=======
-    return vep_expr
->>>>>>> 07d86c74
+    return vep_expr