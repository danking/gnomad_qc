# Additional annotations

## CADD

CADD (Rentzsch et al., Nucleic Acids Research, 2018), a score predicting deleteriousness for both SNVs and indels. Listed on the browser are the CADD Phred scores, which range from 1 to 99, based on the rank of each variant relative to all possible 8.6 billion substitutions in the human reference genome. Higher scores are predicted to be more deleterious/damaging. Variants in gnomAD v3.1.1 were annotated with CADD v1.6. Pre-computed CADD scores are available [here](https://cadd.gs.washington.edu/download).

<<<<<<< HEAD
For gnomAD v4 release, we used the latest CADD v1.6 post-release 1 (released on Mar 22, 2021) to compute a score for the new indels (~32,561,253). The following Hail commands were used to generate 1000 small VCF files: 
=======
For the gnomAD v4 release, we used the latest CADD v1.6 post-release 1 (released on Mar 22, 2021) to compute a score for indels new to the release (~32,560,253). The following Hail commands were used to generate 1000 small VCF files: 
>>>>>>> 9f4a8644

```commandline
import hail as hl

from gnomad_qc.v4.resources.basics import gnomad_v4_genotypes
from gnomad.resources.grch38.gnomad import public_release

vds = gnomad_v4_genotypes.vds()
ht = vds.variant_data.rows()
split_ht = hl.split_multi_hts(ht)
indels = split_ht.filter(hl.is_indel(split_ht.alleles[0], split_ht.alleles[1]))

v3_ht = public_release("genomes").ht()

v4_new_indels = indels.anti_join(v3_ht)
v4_new_indels = v4_new_indels.checkpoint("gs://gnomad-tmp/qin/gnomad_v4_new_indels.split.ht", overwrite=True) # Checkpoint the matrix table to disk by writing and reading using a fast, but less space-efficient codec.
v4_new_indels = hl.read_table("gs://gnomad-tmp/qin/gnomad_v4_new_indels.split.ht", _n_partitions=1000)
hl.export_vcf(v4_new_indels,'gs://gnomad-tmp/qin/gnomad_v4_new_indels_small.vcf.bgz', parallel="header_per_shard") 
```

The VCF files were unzipped to remove the 'chr' for each line, otherwise it will run into "Encountered uncovered chromosome
Possible precedence issue with control flow operator" (refer to this [issue](https://github.com/kircherlab/CADD-scripts/issues/37)): 

```commandline
# rename *.bgz as *.gz
for file in *.bgz; do 
    mv -- "$file" "${file%.bgz}.pre.gz"
done

for i in *.pre.gz; do gunzip $i; done

for i in *.pre; do awk '{gsub(/^chr/,""); print}' $i > $i.vcf ; done

for i in *.pre.vcf; do gzip $i; done

for file in *.pre.vcf.gz; do 
    mv -- "$file" "${file%.pre.vcf.gz}.vcf.gz"
done
```

The CADD was installed with the 216G annotation file downloaded on an attached disk to a 224-core n2d-highcpu VM on google cloud (note: in order to avoid the loss of annotation file when switching between machine types for the scaling and debugging purpose, the installation on an attached disk is recommended; also we need to ask for a reasonable size of bootable disk for the intermediate files created during the run, in /tmp/tmp.* by default). Since CADD requires only one core to run for each VCF file, we parallelize it for 215 VCF files at the same time: 

```commandline
nohup cat parallel.list | parallel -j215 time /mnt/disks/qin/cadd/CADD-scripts-1.6.post1/CADD.sh {} > ../run_parallel215.log 2>&1 &
```

The job itself finished in ~6 hours for 999 VCF files, only 1 file ran into an unknown error, but the problem disappeared by splitting this VCF to smaller ones (technical details described [here](https://github.com/broadinstitute/gnomad_production/issues/782)). 






<|MERGE_RESOLUTION|>--- conflicted
+++ resolved
@@ -2,13 +2,9 @@
 
 ## CADD
 
-CADD (Rentzsch et al., Nucleic Acids Research, 2018), a score predicting deleteriousness for both SNVs and indels. Listed on the browser are the CADD Phred scores, which range from 1 to 99, based on the rank of each variant relative to all possible 8.6 billion substitutions in the human reference genome. Higher scores are predicted to be more deleterious/damaging. Variants in gnomAD v3.1.1 were annotated with CADD v1.6. Pre-computed CADD scores are available [here](https://cadd.gs.washington.edu/download).
+CADD (Rentzsch et al., Nucleic Acids Research, 2018), is a score predicting deleteriousness for both SNVs and indels. The gnomAD browser displays the CADD Phred scores, which range from 1 to 99, based on the rank of each variant relative to all possible 8.6 billion substitutions in the human reference genome. Higher scores are predicted to be more deleterious/damaging. Variants in gnomAD v3.1.1 were annotated with CADD v1.6. Pre-computed CADD scores are available [here](https://cadd.gs.washington.edu/download).
 
-<<<<<<< HEAD
-For gnomAD v4 release, we used the latest CADD v1.6 post-release 1 (released on Mar 22, 2021) to compute a score for the new indels (~32,561,253). The following Hail commands were used to generate 1000 small VCF files: 
-=======
 For the gnomAD v4 release, we used the latest CADD v1.6 post-release 1 (released on Mar 22, 2021) to compute a score for indels new to the release (~32,560,253). The following Hail commands were used to generate 1000 small VCF files: 
->>>>>>> 9f4a8644
 
 ```commandline
 import hail as hl
@@ -49,7 +45,7 @@
 done
 ```
 
-The CADD was installed with the 216G annotation file downloaded on an attached disk to a 224-core n2d-highcpu VM on google cloud (note: in order to avoid the loss of annotation file when switching between machine types for the scaling and debugging purpose, the installation on an attached disk is recommended; also we need to ask for a reasonable size of bootable disk for the intermediate files created during the run, in /tmp/tmp.* by default). Since CADD requires only one core to run for each VCF file, we parallelize it for 215 VCF files at the same time: 
+CADD was installed with the 216G annotation file downloaded on an attached disk to a 224-core n2d-highcpu VM on google cloud (note: in order to avoid the loss of the annotation file when switching between machine types for scaling and debugging purposes, installation on an attached disk is recommended; also we needed to ask for a reasonable size of bootable disk for the intermediate files created during the run, in /tmp/tmp.* by default). Since CADD requires only one core to run for each VCF file, we parallelized it for 215 VCF files at the same time: 
 
 ```commandline
 nohup cat parallel.list | parallel -j215 time /mnt/disks/qin/cadd/CADD-scripts-1.6.post1/CADD.sh {} > ../run_parallel215.log 2>&1 &
